#include "layout.hpp"
#include "layout_flex.hpp"
#include "layout_flex_measurement.hpp"
#include "layout_positioned.hpp"
#include "font_face.h"

#include <ft2build.h>
#include FT_FREETYPE_H
#include FT_TRUETYPE_TABLES_H
#include <chrono>

#include "../lambda/input/css/dom_node.hpp"
#include "../lambda/input/css/dom_element.hpp"
#include "../lambda/input/css/css_style.hpp"
#include "../lambda/input/css/css_style_node.hpp"
#include "../lambda/lambda-data.hpp"

using namespace std::chrono;

// ============================================================================
// Layout timing accumulators
// ============================================================================
double g_style_resolve_time = 0;
double g_text_layout_time = 0;
double g_block_layout_time = 0;
double g_inline_layout_time = 0;
double g_table_layout_time = 0;
double g_flex_layout_time = 0;
double g_grid_layout_time = 0;
int64_t g_style_resolve_count = 0;
int64_t g_style_resolve_full = 0;  // full resolutions (not cached)
int64_t g_style_resolve_measure = 0;  // resolutions during measurement
int64_t g_text_layout_count = 0;
int64_t g_block_layout_count = 0;
int64_t g_inline_layout_count = 0;

void reset_layout_timing() {
    g_style_resolve_time = 0;
    g_text_layout_time = 0;
    g_block_layout_time = 0;
    g_inline_layout_time = 0;
    g_table_layout_time = 0;
    g_flex_layout_time = 0;
    g_grid_layout_time = 0;
    g_style_resolve_count = 0;
    g_style_resolve_full = 0;
    g_style_resolve_measure = 0;
    g_text_layout_count = 0;
    g_block_layout_count = 0;
    g_inline_layout_count = 0;
}

void log_layout_timing_summary() {
    log_info("[TIMING] layout breakdown: style_resolve=%.1fms (%lld calls, %lld full, %lld measure), text=%.1fms (%lld), block=%.1fms (%lld)",
        g_style_resolve_time, g_style_resolve_count, g_style_resolve_full, g_style_resolve_measure,
        g_text_layout_time, g_text_layout_count,
        g_block_layout_time, g_block_layout_count);
    log_info("[TIMING] layout breakdown: table=%.1fms, flex=%.1fms, grid=%.1fms",
        g_table_layout_time, g_flex_layout_time, g_grid_layout_time);
}

void view_pool_init(ViewTree* tree);
void view_pool_destroy(ViewTree* tree);
// Function declaration moved to layout.hpp
char* read_text_file(const char *filename);
void finalize_block_flow(LayoutContext* lycon, ViewBlock* block, CssEnum display);
// Forward declarations
void layout_inline(LayoutContext* lycon, DomNode *elmt, DisplayValue display);
void adjust_text_bounds(ViewText* text);
// resolve default style for HTML inline elements
void apply_element_default_style(LayoutContext* lycon, DomNode* elmt);

bool is_space(char c) {
    return c == ' ' || c == '\t' || c== '\r' || c == '\n';
}

bool is_only_whitespace(const char* str) {
    if (!str) return true;
    while (*str) {
        if (!is_space(*str)) return false;
        str++;
    }
    return true;
}

/**
 * Check if a node is a block-level element that participates in block formatting.
 * Block-level elements include: block, list-item, table, table-row, table-cell, etc.
 *
 * Note: inline-block is NOT included because it's an inline-level element
 * that creates a block formatting context internally. Whitespace between
 * inline-block elements should be preserved (as spaces), not collapsed.
 */
static bool is_block_level_element(DomNode* node) {
    if (!node || !node->is_element()) return false;
    DisplayValue display = resolve_display_value(node);
    // Only true block-level elements - NOT inline-block (which is inline-level)
    return display.outer == CSS_VALUE_BLOCK ||
           display.outer == CSS_VALUE_LIST_ITEM ||
           display.outer == CSS_VALUE_TABLE ||
           display.outer == CSS_VALUE_TABLE_ROW ||
           display.outer == CSS_VALUE_TABLE_CELL;
}

/**
 * Check if a whitespace-only text node should be collapsed according to CSS rules.
 * CSS 2.2: "When white space is contained at the end of a block's content, or at
 * the start, or between block-level elements, it is rendered as nothing."
 *
 * This function returns true if the text node should be skipped during layout.
 */
static bool should_collapse_inter_element_whitespace(DomNode* text_node) {
    if (!text_node || !text_node->parent) return false;

    // Only applies to text nodes in block containers
    if (!text_node->parent->is_block()) return false;

    // Check if text is whitespace-only
    const char* str = (const char*)text_node->text_data();
    if (!is_only_whitespace(str)) return false;

    // Case 1: Whitespace at start of block (no previous sibling)
    // AND there's a block-level sibling after it
    if (!text_node->prev_sibling && text_node->next_sibling) {
        if (is_block_level_element(text_node->next_sibling)) {
            return true;
        }
    }

    // Case 2: Whitespace at end of block (no next sibling)
    // This is already handled, but let's be consistent
    if (!text_node->next_sibling) {
        return true;
    }

    // Case 3: Whitespace between two block-level elements
    if (text_node->prev_sibling && text_node->next_sibling) {
        bool prev_is_block = is_block_level_element(text_node->prev_sibling);
        bool next_is_block = is_block_level_element(text_node->next_sibling);

        // If either neighbor is a block, collapse the whitespace
        // (This follows browser behavior more closely)
        if (prev_is_block || next_is_block) {
            return true;
        }
    }

    return false;
}

// Constant for fsSelection bit 7 (USE_TYPO_METRICS)
constexpr uint16_t OS2_FS_SELECTION_USE_TYPO_METRICS = 0x0080;

// Read OS/2 table metrics using FreeType
// Reference: Chrome Blink simple_font_data.cc TypoAscenderAndDescender()
// Chrome checks fsSelection bit 7 (USE_TYPO_METRICS) to decide which metrics to use
TypoMetrics get_os2_typo_metrics(FT_Face face) {
    TypoMetrics result = {0, 0, 0, false, false};

    TT_OS2* os2 = (TT_OS2*)FT_Get_Sfnt_Table(face, FT_SFNT_OS2);
    if (!os2) {
        log_debug("No OS/2 table available for font: %s", face->family_name);
        return result;  // No OS/2 table available
    }

    // Convert from font units to CSS pixels
    // scale = ppem / units_per_EM
    float scale = (float)face->size->metrics.y_ppem / face->units_per_EM;

    // Check fsSelection bit 7 (USE_TYPO_METRICS)
    result.use_typo_metrics = (os2->fsSelection & OS2_FS_SELECTION_USE_TYPO_METRICS) != 0;

    result.ascender = os2->sTypoAscender * scale;
    result.descender = -os2->sTypoDescender * scale;  // Make positive (OS/2 descender is negative)
    // CSS spec: line gap must be floored at zero
    result.line_gap = (os2->sTypoLineGap > 0) ? (os2->sTypoLineGap * scale) : 0.0f;
    result.valid = true;

    log_debug("OS/2 typo metrics for %s: asc=%.2f, desc=%.2f, gap=%.2f, USE_TYPO=%s (raw: %d, %d, %d, fsSelection=0x%04x)",
              face->family_name, result.ascender, result.descender, result.line_gap,
              result.use_typo_metrics ? "yes" : "no",
              os2->sTypoAscender, os2->sTypoDescender, os2->sTypoLineGap, os2->fsSelection);

    return result;
}

// Platform-specific font metrics function (defined in font_lookup_platform.c)
// Returns 1 if metrics were retrieved, 0 to fall back to FreeType
extern "C" int get_font_metrics_platform(const char* font_family, float font_size,
                                          float* out_ascent, float* out_descent, float* out_line_height);

// Calculate normal line height following Chrome Blink implementation exactly
// Reference: simple_font_data.cc PlatformInit(), font_metrics.cc AscentDescentWithHacks()
//
// Chrome's algorithm:
// 1. Get ascent/descent from Skia (which uses CoreText on macOS, FreeType on Linux)
// 2. Round ascent and descent individually: SkScalarRoundToScalar()
// 3. On macOS only: for Times, Helvetica, Courier - apply 15% adjustment to ascent
//    ascent += floorf(((ascent + descent) * 0.15f) + 0.5f)
// 4. LineSpacing = lroundf(ascent) + lroundf(descent) + lroundf(line_gap)
float calc_normal_line_height(FT_Face face) {
    const char* family = face->family_name;
    float font_size = (float)face->size->metrics.y_ppem;

    // Try platform-specific implementation first (CoreText on macOS)
    float ascent, descent, line_height;
    if (get_font_metrics_platform(family, font_size, &ascent, &descent, &line_height)) {
        log_debug("Normal line height (platform): %.2f for %s@%.1f", line_height, family, font_size);
        return line_height;
    }

    // Fallback: use FreeType HHEA metrics (Chrome on Linux uses this via Skia)
    ascent = face->size->metrics.ascender / 64.0f;
    descent = -face->size->metrics.descender / 64.0f;  // Make positive
    float leading = (face->size->metrics.height / 64.0f) - ascent - descent;
    if (leading < 0) leading = 0;

    // Round each component individually
    float rounded_ascent = roundf(ascent);
    float rounded_descent = roundf(descent);
    float rounded_leading = roundf(leading);

    // LineSpacing = ascent + descent + leading
    line_height = rounded_ascent + rounded_descent + rounded_leading;

    log_debug("Normal line height (FreeType): %.2f (asc=%.2f->%.0f, desc=%.2f->%.0f, lead=%.2f->%.0f) for %s",
              line_height, ascent, rounded_ascent, descent, rounded_descent,
              leading, rounded_leading, family);
    return line_height;
}

CssValue inherit_line_height(LayoutContext* lycon, ViewBlock* block) {
    // Inherit line height from parent
    INHERIT:
    ViewElement* parent = block->parent_view();
    if (parent) { // parent can be block or span
        // inherit the specified css value, not the resolved value
        if (parent->blk && parent->blk->line_height) {
            if (parent->blk->line_height->type == CSS_VALUE_TYPE_KEYWORD &&
                parent->blk->line_height->data.keyword == CSS_VALUE_INHERIT) {
                block = (ViewBlock*)parent;
                goto INHERIT;
            }
            return *parent->blk->line_height;
        }
        block = (ViewBlock*)parent;
        goto INHERIT;
    }
    else { // initial value - 'normal'
        CssValue normal_value;
        normal_value.type = CSS_VALUE_TYPE_KEYWORD;
        normal_value.data.keyword = CSS_VALUE_NORMAL;
        return normal_value;
    }
}

void setup_line_height(LayoutContext* lycon, ViewBlock* block) {
    CssValue value;
    if (block->blk && block->blk->line_height) {
        if (block->blk->line_height->type == CSS_VALUE_TYPE_KEYWORD &&
            block->blk->line_height->data.keyword == CSS_VALUE_INHERIT) {
            value = inherit_line_height(lycon, block);
        } else {
            value = *block->blk->line_height;
        }
    } else { // normal initial value
        value.type = CSS_VALUE_TYPE_KEYWORD;
        value.data.keyword = CSS_VALUE_NORMAL;
    }
    if (value.type == CSS_VALUE_TYPE_KEYWORD && value.data.keyword == CSS_VALUE_NORMAL) {
        // 'normal' line height
        lycon->block.line_height = calc_normal_line_height(lycon->font.ft_face);
        log_debug("normal lineHeight: %f", lycon->block.line_height);
    } else {
        // resolve length/number/percentage
        float resolved_height =
        value.type == CSS_VALUE_TYPE_NUMBER ?
            value.data.number.value * lycon->font.current_font_size :
            resolve_length_value(lycon, CSS_PROPERTY_LINE_HEIGHT, &value);

        // CSS 2.1: "Negative values are not allowed" for line-height
        // If negative, fall back to 'normal' (use default line height)
        if (resolved_height < 0) {
            log_debug("invalid negative line-height: %f, falling back to normal", resolved_height);
            lycon->block.line_height = calc_normal_line_height(lycon->font.ft_face);
        } else {
            lycon->block.line_height = resolved_height;
            log_debug("resolved line height: %f", lycon->block.line_height);
        }
    }
}

// DomNode style resolution function
// Ensures styles are resolved only once per layout pass using styles_resolved flag
// NOTE: Measurement mode (is_measuring=true) must NOT mark styles as resolved,
// because percentage-based values need to be re-resolved against the actual
// containing block dimensions during the real layout pass.
void dom_node_resolve_style(DomNode* node, LayoutContext* lycon) {
    auto t_start = high_resolution_clock::now();

    if (node && node->is_element()) {
        DomElement* dom_elem = node->as_element();

        if (dom_elem && dom_elem->specified_style) {
            // Check if styles already resolved in this layout pass
            // IMPORTANT: Skip this check during measurement mode (is_measuring=true)
            // because measurement passes should not permanently mark styles as resolved
            // and percentage values may need different containing block dimensions
            if (dom_elem->styles_resolved && !lycon->is_measuring) {
                log_debug("[CSS] Skipping style resolution for <%s> - already resolved",
                    dom_elem->tag_name ? dom_elem->tag_name : "unknown");
                g_style_resolve_count++;
                auto t_end = high_resolution_clock::now();
                g_style_resolve_time += duration<double, std::milli>(t_end - t_start).count();
                return;  // early return - reuse existing styles
            }

            // Apply element default styles ONLY if not already resolved
            // This must happen BEFORE CSS resolution so CSS can override defaults
            // (e.g., anchor default blue color overridden by .btn-primary { color: white })
            apply_element_default_style(lycon, dom_elem);

            // Track measurement vs full resolution
            if (lycon->is_measuring) {
                g_style_resolve_measure++;
            } else {
                g_style_resolve_full++;
            }

            // Lambda CSS: use the full implementation from resolve_css_style.cpp
            resolve_css_styles(dom_elem, lycon);

            // Mark as resolved for this layout pass
            // Don't mark as resolved during measurement mode - let the actual layout pass do that
            if (!lycon->is_measuring) {
                dom_elem->styles_resolved = true;
                log_debug("[CSS] Resolved styles for <%s> - marked as resolved",
                    dom_elem->tag_name ? dom_elem->tag_name : "unknown");
            } else {
                log_debug("[CSS] Resolved styles for <%s> in measurement mode - not marking resolved",
                    dom_elem->tag_name ? dom_elem->tag_name : "unknown");
            }
        } else {
            // No specified_style - still apply element default styles for HTML attributes
            apply_element_default_style(lycon, dom_elem);
        }
    }

    auto t_end = high_resolution_clock::now();
    g_style_resolve_time += duration<double, std::milli>(t_end - t_start).count();
    g_style_resolve_count++;
}

float calculate_vertical_align_offset(LayoutContext* lycon, CssEnum align, float item_height, float line_height, float baseline_pos, float item_baseline) {
    log_debug("calculate vertical align: align=%d, item_height=%f, line_height=%f, baseline_pos=%f, item_baseline=%f",
        align, item_height, line_height, baseline_pos, item_baseline);
    switch (align) {
    case CSS_VALUE_BASELINE:
        return baseline_pos - item_baseline;
    case CSS_VALUE_TOP:
        return 0;
    case CSS_VALUE_MIDDLE:
        return (line_height - item_height) / 2;
    case CSS_VALUE_BOTTOM:
        log_debug("bottom-aligned-text: line %d", line_height);
        return line_height - item_height;
    case CSS_VALUE_TEXT_TOP:
        // align with the top of the parent's font
        return baseline_pos - lycon->block.init_ascender;
    case CSS_VALUE_TEXT_BOTTOM:
        // align with the bottom of the parent's font
        return baseline_pos + lycon->block.init_descender - item_height;
    case CSS_VALUE_SUB:
        // Subscript position (approximately 0.3em lower)
        return baseline_pos - item_baseline + 0.3 * line_height;
    case CSS_VALUE_SUPER:
        // Superscript position (approximately 0.3em higher)
        return baseline_pos - item_baseline - 0.3 * line_height;
    default:
        return baseline_pos - item_baseline; // Default to baseline
    }
}

void span_vertical_align(LayoutContext* lycon, ViewSpan* span) {
    FontBox pa_font = lycon->font;  CssEnum pa_line_align = lycon->line.vertical_align;
    log_debug("span_vertical_align");
    View* child = span->first_child;
    if (child) {
        if (span->font) {
            setup_font(lycon->ui_context, &lycon->font, span->font);
        }
        if (span->in_line && span->in_line->vertical_align) {
            lycon->line.vertical_align = span->in_line->vertical_align;
        }
        do {
            view_vertical_align(lycon, child);
            child = child->next();
        } while (child);
    }
    lycon->font = pa_font;  lycon->line.vertical_align = pa_line_align;
}

// apply vertical alignment to a view
void view_vertical_align(LayoutContext* lycon, View* view) {
    log_debug("view_vertical_align: view=%d", view->view_type);
    float line_height = max(lycon->block.line_height, lycon->line.max_ascender + lycon->line.max_descender);
    if (view->view_type == RDT_VIEW_TEXT) {
        ViewText* text_view = (ViewText*)view;
        TextRect* rect = text_view->rect;
        while (rect) {
            float item_height = rect->height;
            // for text, baseline is at font.ascender
            log_debug("text view font: %p", text_view->font);
            float item_baseline = text_view->font ? text_view->font->ascender : item_height;
            float vertical_offset = calculate_vertical_align_offset(lycon, lycon->line.vertical_align, item_height,
                line_height, lycon->line.max_ascender, item_baseline);
            log_debug("vertical-adjusted-text: y=%d, adv=%d, offset=%f, line=%f, hg=%f, txt='%.*t'",
                rect->y, lycon->block.advance_y, vertical_offset, lycon->block.line_height, item_height,
                rect->length, text_view->text_data() + rect->start_index);
            rect->y = lycon->block.advance_y + max(vertical_offset, 0);
            rect = rect->next;
        }
        adjust_text_bounds(text_view);
    }
    else if (view->view_type == RDT_VIEW_INLINE_BLOCK) {
        ViewBlock* block = (ViewBlock*)view;
        float item_height = block->height + (block->bound ?
            block->bound->margin.top + block->bound->margin.bottom : 0);
        // For replaced elements (like img), baseline is at bottom margin edge
        // item_baseline = distance from top of margin-box to baseline = entire height
        float item_baseline = item_height;
        CssEnum align = block->in_line && block->in_line->vertical_align ?
            block->in_line->vertical_align : lycon->line.vertical_align;
        float vertical_offset = calculate_vertical_align_offset(lycon, align, item_height,
            line_height, lycon->line.max_ascender, item_baseline);
        block->y = lycon->block.advance_y + max(vertical_offset, 0) + (block->bound ? block->bound->margin.top : 0);
        log_debug("vertical-adjusted-inline-block: y=%f, adv_y=%f, offset=%f, line=%f, blk=%f, max_asc=%f, max_desc=%f",
            block->y, lycon->block.advance_y, vertical_offset, lycon->block.line_height, item_height, lycon->line.max_ascender, lycon->line.max_descender);
    }
    else if (view->view_type == RDT_VIEW_INLINE) {
        // for inline elements, apply to all children
        ViewSpan* span = (ViewSpan*)view;
        span_vertical_align(lycon, span);
    }
    else {
        log_debug("view_vertical_align: unknown view type %d", view->view_type);
    }
}

void view_line_align(LayoutContext* lycon, float offset, View* view) {
    while (view) {
        log_debug("view line align: %d", view->view_type);
        view->x += offset;
        if (view->view_type == RDT_VIEW_TEXT) {
            ViewText* text = (ViewText*)view;
            text->x += offset;
            TextRect* rect = text->rect;
            while (rect) {
                rect->x += offset;
                rect = rect->next;
            }
        }
        else if (view->view_type == RDT_VIEW_INLINE) {
            ViewSpan* sp = (ViewSpan*)view;
            if (sp->first_child) view_line_align(lycon, offset, sp->first_child);
        }
        // else if (view->is_block()) {
        //     view->x += offset;
        // }
        // else {} // br
        view = view->next();
    }
}

// Count spaces in a text view for justify alignment
static int count_spaces_in_view(View* view) {
    int count = 0;
    while (view) {
        if (view->view_type == RDT_VIEW_TEXT) {
            ViewText* text = (ViewText*)view;
            const char* text_data = (const char*)text->text_data();
            if (text_data) {
                TextRect* rect = text->rect;
                while (rect) {
                    const char* str = text_data + rect->start_index;
                    for (int i = 0; i < rect->length; i++) {
                        if (str[i] == ' ') count++;
                    }
                    rect = rect->next;
                }
            }
        }
        else if (view->view_type == RDT_VIEW_INLINE) {
            ViewSpan* sp = (ViewSpan*)view;
            if (sp->first_child) {
                count += count_spaces_in_view(sp->first_child);
            }
        }
        view = view->next();
    }
    return count;
}

// Apply justify alignment by distributing space between words
static void view_line_justify(LayoutContext* lycon, float space_per_gap, View* view) {
    float cumulative_offset = 0;
    View* last_view = nullptr;
    TextRect* last_rect = nullptr;

    while (view) {
        view->x += cumulative_offset;
        last_view = view;

        if (view->view_type == RDT_VIEW_TEXT) {
            ViewText* text = (ViewText*)view;
            text->x += cumulative_offset;

            const char* text_data = (const char*)text->text_data();
            TextRect* rect = text->rect;
            while (rect) {
                rect->x += cumulative_offset;
                last_rect = rect;

                // Add space after each space character
                if (text_data) {
                    const char* str = text_data + rect->start_index;
                    int space_count = 0;
                    for (int i = 0; i < rect->length; i++) {
                        if (str[i] == ' ') {
                            space_count++;
                        }
                    }
                    // Expand this rect's width by the space added within it
                    if (space_count > 0) {
                        float added_space = space_count * space_per_gap;
                        rect->width += added_space;
                        cumulative_offset += added_space;
                    }
                }

                rect = rect->next;
            }
        }
        else if (view->view_type == RDT_VIEW_INLINE) {
            ViewSpan* sp = (ViewSpan*)view;
            if (sp->first_child) {
                // Recursively justify inline children
                // Note: This is simplified - a full implementation would need to track
                // cumulative offset across the recursion
                view_line_justify(lycon, space_per_gap, sp->first_child);
            }
        }

        view = view->next();
    }

    // Extend the last text rect to fill any remaining space
    // This handles rounding errors and ensures the line is fully justified
    if (last_rect && last_view && last_view->view_type == RDT_VIEW_TEXT) {
        float line_end = lycon->block.content_width;
        float current_end = last_rect->x + last_rect->width;
        if (current_end < line_end) {
            last_rect->width += (line_end - current_end);
            log_debug("view_line_justify: extended last rect width by %.2fpx to fill line",
                      line_end - current_end);
        }
    }
}

void line_align(LayoutContext* lycon) {
    // horizontal text alignment: left, right, center, justify, start, end
    // Convert logical values (start/end) to physical values (left/right) for LTR text
    // Note: For RTL support in future, this would need to be reversed
    CssEnum text_align = lycon->block.text_align;
    if (text_align == CSS_VALUE_START) {
        text_align = CSS_VALUE_LEFT;  // LTR: start = left
    } else if (text_align == CSS_VALUE_END) {
        text_align = CSS_VALUE_RIGHT;  // LTR: end = right
    }

    if (text_align != CSS_VALUE_LEFT) {
        // Skip centering/right alignment only when laying out content INSIDE an inline-block
        // with shrink-to-fit width. In that case, the inline-block's width will shrink to fit
        // its content, so centering/right alignment would have no effect.
        //
        // Important: Check the CONTAINER (establishing_element), not the current view.
        // We want to center inline-blocks ON a line, just not content INSIDE a shrink-to-fit inline-block.
        ViewBlock* container = lycon->block.establishing_element;
        bool container_is_shrink_inline_block = container &&
            container->view_type == RDT_VIEW_INLINE_BLOCK &&
            lycon->block.given_width < 0;
        if (container_is_shrink_inline_block &&
            (text_align == CSS_VALUE_CENTER || text_align == CSS_VALUE_RIGHT)) {
            log_debug("line_align: skipping center/right align for content inside shrink-to-fit inline-block");
            return;
        }

        View* view = lycon->line.start_view;

        // Special handling for wrapped text continuation lines:
        // When text wraps within the same text node, start_view is NULL but we need to align
        // Check if we have a text view with multiple TextRects (= wrapped text)
        bool is_wrapped_continuation = false;
        if (!view && lycon->view && lycon->view->view_type == RDT_VIEW_TEXT) {
            ViewText* text = (ViewText*)lycon->view;
            TextRect* rect = text->rect;
            int rect_count = 0;
            while (rect && rect_count < 2) {  // Only need to count up to 2
                rect_count++;
                rect = rect->next;
            }
            if (rect_count > 1) {
                is_wrapped_continuation = true;
                view = lycon->view;
            }
        }

        // For justify, always use current view if start_view is NULL
        if (!view && text_align == CSS_VALUE_JUSTIFY) {
            view = lycon->view;
        }

        // For center/right without wrapped text, return if no start_view
        // (table cells and other blocks handle alignment themselves)
        if (!view) {
            return;
        }

        float line_width = lycon->line.advance_x - lycon->line.left;
        float offset = 0;

        if (text_align == CSS_VALUE_CENTER) {
            offset = (lycon->block.content_width - line_width) / 2;
        }
        else if (text_align == CSS_VALUE_RIGHT) {
            offset = lycon->block.content_width - line_width;
        }

        // For center/right alignment
        if (offset > 0 && (text_align == CSS_VALUE_CENTER || text_align == CSS_VALUE_RIGHT)) {
            // For wrapped text continuation lines, only align the current line's TextRect
            if (is_wrapped_continuation) {
                ViewText* text = (ViewText*)view;
                TextRect* rect = text->rect;
                TextRect* last_rect = rect;
                while (rect) {
                    last_rect = rect;
                    rect = rect->next;
                }

                if (last_rect) {
                    // Shift only this rect
                    last_rect->x += offset;
                }
            } else {
                // Normal case: align all views in the line
                view_line_align(lycon, offset, view);
            }
            return;
        }

        if (text_align == CSS_VALUE_JUSTIFY) {
                // For text nodes that wrap across multiple lines, we need to find the
                // TextRect that corresponds to this line and justify it
                if (view->view_type == RDT_VIEW_TEXT) {
                    ViewText* text = (ViewText*)view;
                    // Find the last TextRect (most recently created = current line)
                    TextRect* rect = text->rect;
                    TextRect* last_rect = rect;
                    while (rect) {
                        last_rect = rect;
                        rect = rect->next;
                    }

                    if (last_rect) {
                        // Check if this is the last line: only true if we're at the end of the text node
                        const char* text_data = (const char*)text->text_data();
                        bool is_last_line = false;

                        if (text_data) {
                            size_t text_len = strlen(text_data);
                            size_t rect_end = last_rect->start_index + last_rect->length;

                            // Only consider it the last line if we're at the very end of the text
                            // (rect_end == text_len means we've consumed all text)
                            if (rect_end >= text_len) {
                                is_last_line = true;
                            }
                        }

                        // Don't justify the last line per CSS spec
                        if (is_last_line) {
                            return;
                        }

                        // Count spaces in this specific rect
                        int num_spaces = 0;
                        if (text_data) {
                            const char* str = text_data + last_rect->start_index;
                            for (int i = 0; i < last_rect->length; i++) {
                                if (str[i] == ' ') num_spaces++;
                            }
                        }

                        float extra_width = lycon->block.content_width - line_width;

                        if (num_spaces > 0 && extra_width > 0) {
                            // Expand the width of this specific TextRect to fill the line
                            last_rect->width += extra_width;
                            return;
                        }
                    }
                }
                else {
                    // Multi-view line (has start_view), use the original logic
                    int num_spaces = count_spaces_in_view(view);
                    float extra_width = lycon->block.content_width - line_width;
                    if (num_spaces > 0 && extra_width > 0) {
                        float space_per_gap = extra_width / num_spaces;
                        view_line_justify(lycon, space_per_gap, view);
                        return;
                    }
                }
                return;
            }
    }
}

void layout_flow_node(LayoutContext* lycon, DomNode *node) {
    log_debug("layout node %s, advance_y: %f", node->node_name(), lycon->block.advance_y);

    // Log for IMG elements
    uintptr_t node_tag = node->tag();
    if (node_tag == HTM_TAG_IMG) {
        log_debug("[FLOW_NODE IMG] Processing IMG element: %s", node->node_name());
    }

    // Skip HTML comments (Lambda CSS parser creates these as elements with name "!--")
    const char* node_name = node->node_name();
    if (node_name && (strcmp(node_name, "!--") == 0 || strcmp(node_name, "#comment") == 0)) {
        log_debug("skipping HTML comment node");
        return;
    }

    if (node->is_element()) {
        DomElement* elem = node->as_element();

        // Skip floats that were pre-laid in the float pre-pass
        if (elem->float_prelaid) {
            log_debug("skipping pre-laid float: %s", node->node_name());
            return;
        }

        // Use resolve_display_value which handles both Lexbor and Lambda CSS nodes
        DisplayValue display = resolve_display_value(node);
        log_debug("processing element: %s, with display: outer=%d, inner=%d", node->node_name(), display.outer, display.inner);

        // Log IMG display resolution
        if (node_tag == HTM_TAG_IMG) {
            log_debug("[FLOW_NODE IMG] Resolved display for IMG: outer=%d, inner=%d (INLINE_BLOCK=%d, INLINE=%d)",
                     display.outer, display.inner, CSS_VALUE_INLINE_BLOCK, CSS_VALUE_INLINE);
        }

        // CSS 2.2 Section 9.7: When float is not 'none', display is computed as 'block'
        // Check float property from specified styles (before view is created)
        CssEnum float_value = CSS_VALUE_NONE;

        // First check if position is already resolved
        if (elem->position) {
            float_value = elem->position->float_prop;
        } else if (elem->specified_style && elem->specified_style->tree) {
            // Check float property from CSS style tree
            AvlNode* float_node = avl_tree_search(elem->specified_style->tree, CSS_PROPERTY_FLOAT);
            if (float_node) {
                StyleNode* style_node = (StyleNode*)float_node->declaration;
                if (style_node && style_node->winning_decl && style_node->winning_decl->value) {
                    CssValue* val = style_node->winning_decl->value;
                    if (val->type == CSS_VALUE_TYPE_KEYWORD) {
                        float_value = val->data.keyword;
                    }
                }
            }
        }

        if (float_value == CSS_VALUE_LEFT || float_value == CSS_VALUE_RIGHT) {
            // Float transforms most display values to block
            if (display.outer != CSS_VALUE_NONE) {
                log_debug("Float on %s: transforming display from outer=%d to BLOCK (float=%d)",
                          node->node_name(), display.outer, float_value);
                display.outer = CSS_VALUE_BLOCK;
                // Keep inner display but treat as flow for layout purposes if it's a table type
                if (display.inner == CSS_VALUE_TABLE_ROW_GROUP ||
                    display.inner == CSS_VALUE_TABLE_HEADER_GROUP ||
                    display.inner == CSS_VALUE_TABLE_FOOTER_GROUP ||
                    display.inner == CSS_VALUE_TABLE_ROW ||
                    display.inner == CSS_VALUE_TABLE_COLUMN ||
                    display.inner == CSS_VALUE_TABLE_COLUMN_GROUP ||
                    display.inner == CSS_VALUE_TABLE_CAPTION) {
                    display.inner = CSS_VALUE_FLOW;
                }
            }
        }

<<<<<<< HEAD
        // CSS 2.2 Section 9.7: Absolutely positioned (position: absolute/fixed) elements
        // are blockified - 'display: inline' becomes 'display: block', etc.
        CssEnum position_value = CSS_VALUE_STATIC;
        if (elem->position) {
            position_value = elem->position->position;
        } else if (elem->specified_style && elem->specified_style->tree) {
            AvlNode* pos_node = avl_tree_search(elem->specified_style->tree, CSS_PROPERTY_POSITION);
            if (pos_node) {
                StyleNode* style_node = (StyleNode*)pos_node->declaration;
                if (style_node && style_node->winning_decl && style_node->winning_decl->value) {
                    CssValue* val = style_node->winning_decl->value;
                    if (val->type == CSS_VALUE_TYPE_KEYWORD) {
                        position_value = val->data.keyword;
                    }
                }
            }
        }

        if (position_value == CSS_VALUE_ABSOLUTE || position_value == CSS_VALUE_FIXED) {
            // Absolutely positioned elements become block-level
            if (display.outer == CSS_VALUE_INLINE) {
                log_debug("Position absolute/fixed on %s: transforming display from INLINE to BLOCK",
                          node->node_name());
                display.outer = CSS_VALUE_BLOCK;
            }
        }

        if (strcmp(node->node_name(), "table") == 0) {
            log_debug("TABLE ELEMENT in layout_flow_node - outer=%d, inner=%d (TABLE=%d)",
                   display.outer, display.inner, CSS_VALUE_TABLE);
        }
        if (strcmp(node->node_name(), "tbody") == 0) {
            printf("DEBUG: TBODY in layout_flow_node - outer=%d, inner=%d\n", display.outer, display.inner);
            printf("DEBUG: TBODY current position before layout_block: x=%.1f, y=%.1f\n",
                   ((View*)lycon->view)->x, ((View*)lycon->view)->y);
        }
=======
>>>>>>> 976c79cf
        switch (display.outer) {
        case CSS_VALUE_BLOCK:  case CSS_VALUE_INLINE_BLOCK:  case CSS_VALUE_LIST_ITEM:
        case CSS_VALUE_TABLE_CELL:  // CSS display: table-cell on non-table elements
            layout_block(lycon, node, display);
            break;
        case CSS_VALUE_INLINE:
            // CSS 2.1 Section 10.3.2: Inline replaced elements (img, video, etc.)
            // are laid out like inline-block because they have intrinsic dimensions
            if (display.inner == RDT_DISPLAY_REPLACED) {
                // Treat inline replaced elements as inline-block for layout
                display.outer = CSS_VALUE_INLINE_BLOCK;
                layout_block(lycon, node, display);
            } else {
                layout_inline(lycon, node, display);
            }
            break;
        case CSS_VALUE_NONE:
            log_debug("skipping element of display: none");
            break;
        default:
            log_debug("unknown display type: outer=%d", display.outer);
            // skip the element
        }
    }
    else if (node->is_text()) {
        const unsigned char* str = node->text_data();
        log_debug("layout_text: '%t'", str);
        // Skip inter-element whitespace (whitespace between/around block elements)
        // CSS 2.2: "When white space is contained at the end of a block's content,
        // or at the start, or between block-level elements, it is rendered as nothing."
        if (should_collapse_inter_element_whitespace(node)) {
            node->view_type = RDT_VIEW_NONE;
            log_debug("skipping inter-element whitespace text");
        }
        else {
            layout_text(lycon, node);
        }
    }
    else {
        log_debug("layout unknown node type: %d", node->node_type);
        // skip the node
    }
    log_debug("end flow node, block advance_y: %d", lycon->block.advance_y);
}

void layout_html_root(LayoutContext* lycon, DomNode* elmt) {
    using namespace std::chrono;
    auto t_start = high_resolution_clock::now();

    log_debug("layout html root");
    log_debug("DEBUG: elmt=%p, type=%d", (void*)elmt, elmt ? (int)elmt->node_type : -1);
    //log_debug("DEBUG: About to call apply_header_style");
    //apply_header_style(lycon);
    log_debug("DEBUG: apply_header_style complete");

    // init context
    log_debug("DEBUG: Initializing layout context");
    lycon->elmt = elmt;
    lycon->root_font_size = lycon->font.current_font_size = -1;  // unresolved yet
    lycon->block.max_width = lycon->block.content_width = lycon->ui_context->window_width;
    // Set root element height to viewport to enable scrollbars when content overflows
    lycon->block.content_height = lycon->ui_context->window_height;
    lycon->block.advance_y = 0;  lycon->block.line_height = -1;
    lycon->block.text_align = CSS_VALUE_LEFT;

    // Set available space to viewport dimensions
    lycon->available_space = AvailableSpace::make_width_definite(lycon->ui_context->window_width);

    line_init(lycon, 0, lycon->block.content_width);

    // Initialize parent block context - save current state
    BlockContext saved_block = lycon->block;
    lycon->block.parent = &saved_block;

    ViewBlock* html = (ViewBlock*)set_view(lycon, RDT_VIEW_BLOCK, elmt);
    html->width = lycon->block.content_width;
    // Don't pre-set html->height - let it be determined by content (auto height)
    // The viewport height will be used for scrollbar calculations via scroller->viewport_height
    lycon->doc->view_tree->root = (View*)html;  lycon->elmt = elmt;

    // html->scroller->viewport_height = lycon->ui_context->window_height;  // For scrollbar calculations
    lycon->block.given_width = lycon->ui_context->window_width;
    // Don't set given_height - let html use auto (content-based) height
    lycon->block.given_height = -1;  // -1 means auto height
    html->position = alloc_position_prop(lycon);

    // Create the initial Block Formatting Context for the root element
    // CSS 2.2: The root element establishes the initial BFC
    html->content_width = lycon->ui_context->window_width;
    Pool* layout_pool = lycon->doc->view_tree->pool;
    log_debug("[BlockContext] Initializing root BFC for HTML element");

    // Initialize the unified BlockContext for the root element
    block_context_init(&lycon->block, html, layout_pool);
    lycon->block.content_width = lycon->ui_context->window_width;
    lycon->block.float_right_edge = lycon->ui_context->window_width;
    log_debug("[BlockContext] Root BFC created (width=%.1f)", html->content_width);

    auto t_init = high_resolution_clock::now();
    log_info("[TIMING] layout: context init: %.1fms", duration<double, std::milli>(t_init - t_start).count());

    // resolve CSS style
    log_debug("DEBUG: About to resolve style for elmt of name=%s", elmt->node_name());
    dom_node_resolve_style(elmt, lycon);
    log_debug("DEBUG: After resolve style");

    auto t_style = high_resolution_clock::now();
    log_info("[TIMING] layout: root style resolve: %.1fms", duration<double, std::milli>(t_style - t_init).count());

    if (html->font) {
        setup_font(lycon->ui_context, &lycon->font, html->font);
    }
    if (lycon->root_font_size < 0) {
        lycon->root_font_size = lycon->font.current_font_size < 0 ?
            lycon->ui_context->default_font.font_size : lycon->font.current_font_size;
    }
    // Use OS/2 sTypo metrics only when USE_TYPO_METRICS flag is set (Chrome behavior)
    TypoMetrics typo = get_os2_typo_metrics(lycon->font.ft_face);
    if (typo.valid && typo.use_typo_metrics) {
        lycon->block.init_ascender = typo.ascender;
        lycon->block.init_descender = typo.descender;
    } else {
        lycon->block.init_ascender = lycon->font.ft_face->size->metrics.ascender / 64.0;
        lycon->block.init_descender = (-lycon->font.ft_face->size->metrics.descender) / 64.0;
    }

    // navigate DomNode tree to find body
    DomNode* body_node = nullptr;
    log_debug("Searching for body element in Lambda CSS document");
    DomNode* child = nullptr;
    if (elmt->is_element()) {
        child = static_cast<DomElement*>(elmt)->first_child;
    }
    while (child) {
        if (child->is_element()) {
            const char* tag_name = child->node_name();
            log_debug("  Checking child element: %s", tag_name);
            if (strcmp(tag_name, "body") == 0) {
                body_node = child;
                log_debug("Found Lambda CSS body element");
                break;
            }
        }
        child = child->next_sibling;
    }

    auto t_body_find = high_resolution_clock::now();
    log_info("[TIMING] layout: body find: %.1fms", duration<double, std::milli>(t_body_find - t_style).count());

    if (body_node) {
        log_debug("Laying out body element: %p", (void*)body_node);
        layout_block(lycon, body_node,
            (DisplayValue){.outer = CSS_VALUE_BLOCK, .inner = CSS_VALUE_FLOW});
    } else {
        log_debug("No body element found in DOM tree");
    }

    auto t_layout_block = high_resolution_clock::now();
    log_info("[TIMING] layout: layout_block: %.1fms", duration<double, std::milli>(t_layout_block - t_body_find).count());

    finalize_block_flow(lycon, html, CSS_VALUE_BLOCK);

    auto t_finalize = high_resolution_clock::now();
    log_info("[TIMING] layout: finalize_block_flow: %.1fms", duration<double, std::milli>(t_finalize - t_layout_block).count());
}

int detect_html_version_lambda_css(DomDocument* doc) {
    if (!doc) { return HTML5; } // Default fallback
    // Return the HTML version that was detected during document loading
    log_debug("Using pre-detected HTML version: %d", doc->html_version);
    return doc->html_version;
}

// Reset styles_resolved flag for all elements before layout pass
// This ensures CSS style resolution happens exactly once per element per layout
static void reset_styles_resolved_recursive(DomNode* node) {
    if (!node) return;

    if (node->is_element()) {
        DomElement* elem = node->as_element();
        elem->styles_resolved = false;

        // Recursively process children
        DomNode* child = elem->first_child;
        while (child) {
            reset_styles_resolved_recursive(child);
            child = child->next_sibling;
        }
    }
}

// Public function to reset all styles_resolved flags in the document
void reset_styles_resolved(DomDocument* doc) {
    if (!doc || !doc->root) return;
    log_debug("[CSS] Resetting styles_resolved flags for all elements");
    reset_styles_resolved_recursive(doc->root);
}

void layout_init(LayoutContext* lycon, DomDocument* doc, UiContext* uicon) {
    memset(lycon, 0, sizeof(LayoutContext));
    lycon->doc = doc;  lycon->ui_context = uicon;

    // Initialize viewport dimensions for vw/vh units
    lycon->width = uicon->window_width;
    lycon->height = uicon->window_height;

    // Initialize available space to indefinite (will be set properly during layout)
    lycon->available_space = AvailableSpace::make_indefinite();

    // Clear measurement cache at the start of each layout pass
    // This ensures fresh intrinsic size calculations for each layout
    clear_measurement_cache();

    // Reset styles_resolved flags for all elements before layout
    // This ensures CSS style resolution happens exactly once per element per layout pass
    reset_styles_resolved(doc);

    // Initialize text flow logging
    init_text_flow_logging();

    // Process @font-face rules before layout begins
    // This is a simplified implementation - in a full system, this would be done during CSS parsing
    if (doc) {
        // Detect HTML version based on document type
        doc->view_tree->html_version = (HtmlVersion)detect_html_version_lambda_css(doc);
        clog_info(font_log, "Lambda CSS document - detected HTML version: %d", doc->view_tree->html_version);
    } else {
        doc->view_tree->html_version = HTML5;
    }
    log_debug("Detected HTML version: %d", doc->view_tree->html_version);

    // setup default font
    FontProp* default_font = doc->view_tree->html_version == HTML5 ? &uicon->default_font : &uicon->legacy_default_font;
    setup_font(uicon, &lycon->font, default_font);

    // Initialize CSS counter context for counter-reset/counter-increment/counter()/counters()
    lycon->counter_context = counter_context_create(doc->arena);
    log_debug("Initialized counter context");

    // BlockContext floats are already initialized to NULL in memset
    log_debug("DEBUG: Layout context initialized");
}

void layout_cleanup(LayoutContext* lycon) {
    // Clean up counter context
    if (lycon->counter_context) {
        counter_context_destroy(lycon->counter_context);
        lycon->counter_context = nullptr;
    }

    // BlockContext cleanup - floats are pool-allocated, no explicit cleanup needed
    (void)lycon;
}

void layout_html_doc(UiContext* uicon, DomDocument *doc, bool is_reflow) {
    using namespace std::chrono;
    auto t_start = high_resolution_clock::now();

    // Reset layout timing accumulators
    reset_layout_timing();

    LayoutContext lycon;
    if (!doc) return;
    log_debug("layout html doc - start");
    if (is_reflow) {
        // free existing view tree
        log_debug("free existing views");
        // if (doc->view_tree->root) free_view(doc->view_tree, doc->view_tree->root);
        // view_pool_destroy(doc->view_tree);
    } else {
        doc->view_tree = (ViewTree*)calloc(1, sizeof(ViewTree));
        log_debug("allocated view tree");
    }
    view_pool_init(doc->view_tree);
    log_debug("initialized view pool");
    log_debug("calling layout_init...");
    layout_init(&lycon, doc, uicon);
    log_debug("layout_init complete");

    auto t_init = high_resolution_clock::now();

    // Get root node based on document type
    DomNode* root_node = nullptr;
    root_node = doc->root;
    log_debug("DEBUG: Using root directly: %p", root_node);
    if (root_node) {
        // Validate pointer before calling virtual methods
        log_debug("DEBUG: root_node->node_type = %d", root_node->node_type);
        if (root_node->node_type >= DOM_NODE_ELEMENT && root_node->node_type <= DOM_NODE_DOCTYPE) {
            log_debug("layout lambda css html root %s", root_node->node_name());
        } else {
            log_error("Invalid node_type: %d (pointer may be corrupted)", root_node->node_type);
            return;
        }
    }

    if (!root_node) {
        log_error("Failed to get root_node");
        return;
    }

    log_debug("calling layout_html_root...");
    layout_html_root(&lycon, root_node);

    auto t_layout = high_resolution_clock::now();
    log_info("[TIMING] layout_html_root: %.1fms", duration<double, std::milli>(t_layout - t_init).count());

    log_debug("layout_html_root complete");

    log_debug("end layout");
    log_debug("calling layout_cleanup...");
    layout_cleanup(&lycon);
    log_debug("layout_cleanup complete");

    // Print view tree (existing functionality)
    log_debug("checking view tree: %p, root: %p", (void*)doc->view_tree,
              doc->view_tree ? (void*)doc->view_tree->root : NULL);
    if (doc->view_tree && doc->view_tree->root) {
        log_debug("DOM tree: html version %d", doc->view_tree->html_version);
        log_debug("calling print_view_tree...");
        print_view_tree((ViewElement*)doc->view_tree->root, doc->url, uicon->pixel_ratio);
        log_debug("print_view_tree complete");
    } else {
        log_debug("Warning: No view tree generated");
    }

    auto t_end = high_resolution_clock::now();
    log_info("[TIMING] print_view_tree: %.1fms", duration<double, std::milli>(t_end - t_layout).count());
    log_layout_timing_summary();
    log_info("[TIMING] layout_html_doc total: %.1fms", duration<double, std::milli>(t_end - t_start).count());
    log_debug("layout_html_doc complete");
}<|MERGE_RESOLUTION|>--- conflicted
+++ resolved
@@ -801,7 +801,6 @@
             }
         }
 
-<<<<<<< HEAD
         // CSS 2.2 Section 9.7: Absolutely positioned (position: absolute/fixed) elements
         // are blockified - 'display: inline' becomes 'display: block', etc.
         CssEnum position_value = CSS_VALUE_STATIC;
@@ -829,17 +828,6 @@
             }
         }
 
-        if (strcmp(node->node_name(), "table") == 0) {
-            log_debug("TABLE ELEMENT in layout_flow_node - outer=%d, inner=%d (TABLE=%d)",
-                   display.outer, display.inner, CSS_VALUE_TABLE);
-        }
-        if (strcmp(node->node_name(), "tbody") == 0) {
-            printf("DEBUG: TBODY in layout_flow_node - outer=%d, inner=%d\n", display.outer, display.inner);
-            printf("DEBUG: TBODY current position before layout_block: x=%.1f, y=%.1f\n",
-                   ((View*)lycon->view)->x, ((View*)lycon->view)->y);
-        }
-=======
->>>>>>> 976c79cf
         switch (display.outer) {
         case CSS_VALUE_BLOCK:  case CSS_VALUE_INLINE_BLOCK:  case CSS_VALUE_LIST_ITEM:
         case CSS_VALUE_TABLE_CELL:  // CSS display: table-cell on non-table elements
