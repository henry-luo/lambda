#!/usr/bin/env python3
"""
Premake5 Generator for Lambda Build System
Migrates from shell-based compile.sh to Premake5-based build system
while preserving the existing JSON configuration structure.
"""

import json
import os
import sys
import glob
import platform
from datetime import datetime
from pathlib import Path
from typing import Dict, List, Any, Optional

class PremakeGenerator:
    def __init__(self, config_path: str = "build_lambda_config.json", explicit_platform: str = None):
        with open(config_path, 'r', encoding='utf-8') as f:
            self.config = json.load(f)
        self.premake_content = []
        
        # Add platform detection for use throughout the generator
        import platform
        current_platform = platform.system()
        
        # If explicit platform is provided, use it to override platform detection
        if explicit_platform:
            if explicit_platform in ['mac', 'macos', 'darwin']:
                self.use_linux_config = False
                self.use_macos_config = True
                self.use_windows_config = False
            elif explicit_platform in ['linux', 'lin']:
                self.use_linux_config = True
                self.use_macos_config = False
                self.use_windows_config = False
            elif explicit_platform in ['windows', 'win']:
                self.use_linux_config = False
                self.use_macos_config = False
                self.use_windows_config = True
            else:
                raise ValueError(f"Unknown platform '{explicit_platform}'. Use 'mac', 'linux', or 'windows'")
        else:
            # Use auto-detection
            self.use_linux_config = (current_platform == 'Linux' or 
                                     self.config.get('platform') == 'Linux_x64' or
                                     self.config.get('platform') == 'Linux')
            self.use_macos_config = (current_platform == 'Darwin' or 
                                    self.config.get('platform') == 'macOS' or
                                    self.config.get('platform') == 'Darwin')
            self.use_windows_config = (current_platform == 'Windows' or 
                                      current_platform.startswith('MINGW') or
                                      current_platform.startswith('MSYS') or
                                      current_platform.startswith('CYGWIN') or
                                      'MSYS_NT' in current_platform or
                                      'MINGW' in current_platform or
                                      self.config.get('platform') == 'Windows')
        
        self.external_libraries = self._parse_external_libraries()

    def _parse_external_libraries(self) -> Dict[str, Dict[str, str]]:
        """Parse external library definitions from JSON config
        
        Logic:
        1. Libraries can be defined at global level
        2. Platform-specific libraries override global settings
        3. Platform can set link:'none' to exclude a globally-defined library
        """
        libraries = {}
        
        # Step 1: Parse global libraries first
        for lib in self.config.get('libraries', []):
            # Include all libraries that have a 'name' field
            if 'name' in lib:
                libraries[lib['name']] = {
                    'include': lib.get('include', ''),
                    'lib': lib.get('lib', ''),
                    'link': lib.get('link', 'static')
                }
        
        # Parse global dev_libraries (development/test-only libraries)
        for lib in self.config.get('dev_libraries', []):
            if 'name' in lib:
                libraries[lib['name']] = {
                    'include': lib.get('include', ''),
                    'lib': lib.get('lib', ''),
                    'link': lib.get('link', 'static')
                }
        
        # Step 2: Apply platform-specific overrides
        platforms_config = self.config.get('platforms', {})
        
        # Override with Linux-specific libraries if on Linux
        if self.use_linux_config:
            linux_config = platforms_config.get('linux', {})
            
            # Process Linux-specific libraries
            for lib in linux_config.get('libraries', []):
                if 'name' in lib:
                    if lib.get('link') == 'none':
                        # Remove library if it was globally defined
                        if lib['name'] in libraries:
                            del libraries[lib['name']]
                    else:
                        # Override or add library
                        libraries[lib['name']] = {
                            'include': lib.get('include', ''),
                            'lib': lib.get('lib', ''),
                            'link': lib.get('link', 'static')
                        }
            
            # Process Linux-specific dev_libraries  
            for lib in linux_config.get('dev_libraries', []):
                if 'name' in lib:
                    if lib.get('link') == 'none':
                        # Remove library if it was globally defined
                        if lib['name'] in libraries:
                            del libraries[lib['name']]
                    else:
                        # Override or add library
                        libraries[lib['name']] = {
                            'include': lib.get('include', ''),
                            'lib': lib.get('lib', ''),
                            'link': lib.get('link', 'static')
                        }
        
        # Override with macOS-specific libraries if on macOS
        if self.use_macos_config:
            macos_config = platforms_config.get('macos', {})
            
            # Process macOS-specific libraries
            for lib in macos_config.get('libraries', []):
                if 'name' in lib:
                    if lib.get('link') == 'none':
                        # Remove library if it was globally defined
                        if lib['name'] in libraries:
                            del libraries[lib['name']]
                    else:
                        # Override or add library
                        libraries[lib['name']] = {
                            'include': lib.get('include', ''),
                            'lib': lib.get('lib', ''),
                            'link': lib.get('link', 'dynamic')  # Default to dynamic on macOS
                        }
            
            # Process macOS-specific dev_libraries  
            for lib in macos_config.get('dev_libraries', []):
                if 'name' in lib:
                    if lib.get('link') == 'none':
                        # Remove library if it was globally defined
                        if lib['name'] in libraries:
                            del libraries[lib['name']]
                    else:
                        # Override or add library
                        libraries[lib['name']] = {
                            'include': lib.get('include', ''),
                            'lib': lib.get('lib', ''),
                            'link': lib.get('link', 'dynamic')  # Default to dynamic on macOS
                        }
        
        # Override with Windows-specific libraries if on Windows
        if self.use_windows_config:
            windows_config = platforms_config.get('windows', {})
            
            # Process Windows-specific libraries
            for lib in windows_config.get('libraries', []):
                if 'name' in lib:
                    if lib.get('link') == 'none':
                        # Remove library if it was globally defined
                        if lib['name'] in libraries:
                            del libraries[lib['name']]
                    else:
                        # Override or add library
                        libraries[lib['name']] = {
                            'include': lib.get('include', ''),
                            'lib': lib.get('lib', ''),
                            'link': lib.get('link', 'static')
                        }
            
            # Process Windows-specific dev_libraries  
            for lib in windows_config.get('dev_libraries', []):
                if 'name' in lib:
                    if lib.get('link') == 'none':
                        # Remove library if it was globally defined
                        if lib['name'] in libraries:
                            del libraries[lib['name']]
                    else:
                        # Override or add library
                        libraries[lib['name']] = {
                            'include': lib.get('include', ''),
                            'lib': lib.get('lib', ''),
                            'link': lib.get('link', 'static')
                        }
        
        return libraries

    def _is_lambda_input_full_dependent_test(self, target_name: str) -> bool:
        """Check if a test target depends on lambda-input-full libraries"""
        # Try to match by binary name (with or without .exe and with or without test/ prefix)
        target_binary = target_name + '.exe' if not target_name.endswith('.exe') else target_name
        target_binary_with_path = 'test/' + target_binary
        
        # Check test_suites - first check if we have 'test' section
        test_config = self.config.get('test', {})
        if 'test_suites' in test_config:
            for suite in test_config['test_suites']:
                if 'tests' in suite:
                    for test in suite['tests']:
                        binary = test.get('binary', '')
                        name = test.get('name', '')
                        dependencies = test.get('dependencies', [])
                        
                        # Check multiple variations: exact binary match, binary with path, or name match
                        if (binary == target_binary or 
                            binary == target_binary_with_path or 
                            name == target_name):
                            result = any(dep in ['lambda-runtime-full', 'lambda-input-full'] or 
                                      dep.startswith('lambda-runtime-full-') or 
                                      dep.startswith('lambda-input-full-') 
                                      for dep in dependencies)
                            return result
        
        # Also check top-level test_suites (if any)
        if 'test_suites' in self.config:
            for suite in self.config['test_suites']:
                if 'tests' in suite:
                    for test in suite['tests']:
                        binary = test.get('binary', '')
                        name = test.get('name', '')
                        # Check multiple variations: exact binary match, binary with path, or name match
                        if (binary == target_binary or 
                            binary == target_binary_with_path or 
                            name == target_name):
                            dependencies = test.get('dependencies', [])
                            result = any(dep in ['lambda-runtime-full', 'lambda-input-full'] or 
                                      dep.startswith('lambda-runtime-full-') or 
                                      dep.startswith('lambda-input-full-') 
                                      for dep in dependencies)
                            return result
        
        return False

    def _get_compiler_info(self) -> tuple[str, str]:
        """Get compiler and toolset information based on platform configuration"""
        # Get compiler from config - check for platform-specific config first
        platforms_config = self.config.get('platforms', {})
        
        # Use platform-specific compiler if available, otherwise use global
        if self.use_windows_config:
            windows_config = platforms_config.get('windows', {})
            compiler = windows_config.get('compiler', self.config.get('compiler', 'clang'))
        else:
            linux_config = platforms_config.get('linux', {})
            if linux_config:
                compiler = linux_config.get('compiler', self.config.get('compiler', 'clang'))
            else:
                compiler = self.config.get('compiler', 'clang')
        
        # Extract compiler name from path
        compiler_name = os.path.basename(compiler)
        if 'gcc' in compiler_name:
            base_compiler = 'gcc'
        elif 'g++' in compiler_name:
            base_compiler = 'g++'
        elif 'clang' in compiler_name:
            base_compiler = 'clang'
        else:
            base_compiler = 'clang'  # default fallback
        
        # Map compiler to Premake toolset
        toolset_map = {
            'clang': 'clang',
            'gcc': 'gcc',
            'g++': 'gcc'
        }
        toolset = toolset_map.get(base_compiler, 'clang')
        
        return base_compiler, toolset
    
    def _get_build_options(self, base_compiler: str) -> List[str]:
        """Get compiler-specific build options"""
        build_opts = ['-pedantic']
        
        # Add compiler-specific flags
        if base_compiler in ['gcc', 'g++']:
            build_opts.extend(['-fdiagnostics-color=auto'])
            # gcc doesn't need -fms-extensions and doesn't support -fcolor-diagnostics
        elif base_compiler == 'clang':
            build_opts.extend(['-fms-extensions', '-fcolor-diagnostics'])
        
        return build_opts

    def parse_config(self) -> Dict[str, Any]:
        """Parse build_lambda_config.json and extract configuration"""
        try:
            return self.config
        except FileNotFoundError:
            print(f"Error: Configuration file not found")
            sys.exit(1)
        except json.JSONDecodeError as e:
            print(f"Error: Invalid JSON: {e}")
            sys.exit(1)
    
    def _get_platform_info(self) -> tuple[str, List[str]]:
        """Get platform and architecture information"""
        # For simplicity, don't specify architecture to avoid -m64 issues on ARM64
        platforms = ['native']
        
        return 'native', platforms

    def generate_workspace(self) -> None:
        """Generate the main workspace configuration"""
        print("DEBUG: Generating workspace configuration...")
        
        # Get workspace name from config or default
        workspace_name = self.config.get('workspace_name', 'Lambda')
        output = self.config.get('output', 'lambda.exe')
        startup_project = output.replace('.exe', '')
        
        print(f"DEBUG: workspace_name={workspace_name}, output={output}, startup_project={startup_project}")
        
        # Get compiler information
        base_compiler, toolset = self._get_compiler_info()
        print(f"DEBUG: base_compiler={base_compiler}, toolset={toolset}")
        
        # Get platform and architecture information
        arch, platforms = self._get_platform_info()
        print(f"DEBUG: arch={arch}, platforms={platforms}")
        
        platform_str = ', '.join([f'"{p}"' for p in platforms])
        
        # Set location based on platform
        platform_config = self.config.get('platform', 'macOS')
        if platform_config == 'Linux_x64':
            location = 'build_linux/test'
        else:
            location = 'build/premake'
        print(f"DEBUG: platform_config={platform_config}, location={location}")
        
        self.premake_content.extend([
            f'workspace "{workspace_name}"',
            '    configurations { "Debug", "Release" }',
            f'    platforms {{ {platform_str} }}',
            f'    location "{location}"',
            f'    startproject "{startup_project}"',
            f'    toolset "{toolset}"',
            '    ',
            '    -- Global settings',
            '    cppdialect "C++17"',
            '    cdialect "C99"',
            '    warnings "Extra"',
            '    ',
        ])
        
        self.premake_content.extend([
            '    filter "configurations:Debug"',
            '        defines { "DEBUG" }',
            '        symbols "On"',
            '        optimize "Off"',
        ])
        
        # Add Windows-specific linker flags to debug configuration
        if self.use_windows_config:
            platforms_config = self.config.get('platforms', {})
            windows_config = platforms_config.get('windows', {})
            linker_flags = windows_config.get('linker_flags', [])
            print(f"DEBUG: Adding Windows linker flags to Debug configuration: {linker_flags}")
            
            if linker_flags:
                self.premake_content.append('        linkoptions {')
                for flag in linker_flags:
                    if flag.startswith('l'):
                        # Library flags start with 'l' (like lwinmm)
                        self.premake_content.append(f'            "-{flag}",')
                        print(f"DEBUG: Added Windows library flag to Debug: -{flag}")
                    elif flag.startswith('Wl,'):
                        # Linker options start with 'Wl,'
                        self.premake_content.append(f'            "-{flag}",')
                        print(f"DEBUG: Added Windows linker option to Debug: -{flag}")
                    else:
                        # Other flags like 'static', 'static-libgcc'
                        self.premake_content.append(f'            "-{flag}",')
                        print(f"DEBUG: Added Windows other flag to Debug: -{flag}")
                self.premake_content.extend([
                    '        }',
                ])
                print("DEBUG: Added Windows linker flags to Debug configuration")
        
        self.premake_content.extend([
            '    ',
        ])
        
        print("DEBUG: Added Debug configuration filter")
        
        # Check if sanitizer should be disabled for linux platform
        platforms_config = self.config.get('platforms', {})
        linux_config = platforms_config.get('linux', {})
        disable_sanitizer = linux_config.get('disable_sanitizer', False)
        
        print(f"DEBUG: platforms_config keys: {list(platforms_config.keys())}")
        print(f"DEBUG: linux_config: {linux_config}")
        print(f"DEBUG: disable_sanitizer: {disable_sanitizer}")
        
        if not disable_sanitizer:
            self.premake_content.extend([
                '    -- AddressSanitizer for non-Linux platforms only (conflicts with -static)',
                '    filter { "configurations:Debug", "not platforms:Linux_x64" }',
                '        buildoptions { "-fsanitize=address", "-fno-omit-frame-pointer" }',
                '        linkoptions { "-fsanitize=address" }',
                '    ',
            ])
            print("DEBUG: Added AddressSanitizer for Debug (non-Linux)")
        else:
            self.premake_content.extend([
                '    -- AddressSanitizer disabled for Linux platform',
                '    ',
            ])
            print("DEBUG: AddressSanitizer disabled")
        
        self.premake_content.extend([
            '    filter "configurations:Release"',
            '        defines { "NDEBUG" }',
            '        optimize "On"',
            '    ',
        ])
        
        # Note: Windows linker flags are now added to Debug configuration above, not globally
        if platform_config == 'Linux_x64' or 'linux' in output.lower() or base_compiler in ['gcc', 'g++']:
            self.premake_content.extend([
                '    -- Native Linux build settings',
                f'    toolset "{toolset}"',
                '    defines { "LINUX", "_GNU_SOURCE", "NATIVE_LINUX_BUILD" }',
                '    ',
            ])
            
            # Add library search paths for Linux dependencies
            lib_dirs = self.config.get('lib_dirs', self.config.get('library_dirs', []))
            if lib_dirs:
                lib_dirs_str = ', '.join([f'"{d}"' for d in lib_dirs])
                self.premake_content.append(f'        libdirs {{ {lib_dirs_str} }}')
        
        self.premake_content.extend([
            '    ',
            '    filter {}',
            ''
        ])
    
    def generate_library_projects(self) -> None:
        """Generate static library projects from JSON config"""
        # Handle new lib_project format (for cross-platform builds)
        lib_project = self.config.get('lib_project', {})
        if lib_project:
            self._generate_lib_project(lib_project)
            
        # Handle old libraries format (backward compatibility)
        libraries = self.config.get('libraries', [])
        
        for lib in libraries:
            # Handle both string and object formats
            if isinstance(lib, str):
                # String format: just library name, skip processing
                continue
            elif isinstance(lib, dict):
                lib_name = lib.get('name', '')
                link_type = lib.get('link', 'static')
                
                # Skip external libraries and inline libraries for now
                if link_type in ['dynamic', 'static'] and 'sources' not in lib:
                    continue
                    
                if link_type == 'inline' and 'sources' in lib:
                    self._generate_inline_library(lib)
    
    def _generate_lib_project(self, lib_project: Dict[str, Any]) -> None:
        """Generate a static library project from lib_project configuration"""
        name = lib_project.get('name', 'lambda-lib')
        kind = lib_project.get('kind', 'StaticLib')
        language = lib_project.get('language', 'C')
        target_dir = lib_project.get('target_dir', 'build/lib')
        files = lib_project.get('files', [])
        
        self.premake_content.extend([
            '',
            f'project "{name}"',
            f'    kind "{kind}"',
            f'    language "{language}"',
            f'    targetdir "{target_dir}"',
            f'    objdir "build/obj/%{{prj.name}}"',
            '    ',
        ])
        
        # Add source files
        if files:
            self.premake_content.append('    files {')
            for file in files:
                self.premake_content.append(f'        "{file}",')
            self.premake_content.extend([
                '    }',
                '    '
            ])
        
        # Add include directories
        include_dirs = self.config.get('include_dirs', [])
        if include_dirs:
            self.premake_content.append('    includedirs {')
            for include_dir in include_dirs:
                self.premake_content.append(f'        "{include_dir}",')
            self.premake_content.extend([
                '    }',
                '    '
            ])
        
        # Add library directories  
        lib_dirs = self.config.get('lib_dirs', [])
        if lib_dirs:
            self.premake_content.append('    libdirs {')
            for lib_dir in lib_dirs:
                self.premake_content.append(f'        "{lib_dir}",')
            self.premake_content.extend([
                '    }',
                '    '
            ])
        
        # Add build options
        cflags = self.config.get('cflags', [])
        cxxflags = self.config.get('cxxflags', [])
        
        if cflags:
            self.premake_content.extend([
                '    filter "files:**.c"',
                '        buildoptions {'
            ])
            for flag in cflags:
                self.premake_content.append(f'            "{flag}",')
            self.premake_content.extend([
                '        }',
                '    '
            ])
            
        if cxxflags:
            self.premake_content.extend([
                '    filter "files:**.cpp"',
                '        buildoptions {'
            ])
            for flag in cxxflags:
                self.premake_content.append(f'            "{flag}",')
            self.premake_content.extend([
                '        }',
                '    '
            ])
            
        # Add defines
        defines = self.config.get('defines', [])
        if defines:
            self.premake_content.extend([
                '    filter {}',
                '    defines {'
            ])
            for define in defines:
                self.premake_content.append(f'        "{define}",')
            self.premake_content.extend([
                '    }',
                '    '
            ])
            
        # Add platform-specific settings
        platform = self.config.get('platform', '')
        if platform == 'Linux_x64':
            self.premake_content.extend([
                f'    filter "platforms:{platform}"',
                '        system "linux"',
                '        architecture "x64"',
                '        toolset "gcc"',
                '        gccprefix "x86_64-linux-gnu-"',
                '    '
            ])
            
        self.premake_content.extend([
            '    filter {}',
            '    '
        ])
    
    def _generate_inline_library(self, lib: Dict[str, Any]) -> None:
        """Generate a static library project for inline libraries"""
        lib_name = lib['name']
        sources = lib.get('sources', [])
        source_files = lib.get('source_files', [])
        
        if not sources and not source_files:
            return
            
        self.premake_content.extend([
            f'project "{lib_name}"',
            '    kind "StaticLib"',
            '    language "C"',
            '    targetdir "build/lib"',
            '    objdir "build/obj/%{prj.name}"',
            '    ',
        ])
        
        # Add source files
        all_sources = sources + source_files
        if all_sources:
            self.premake_content.append('    files {')
            for source in all_sources:
                self.premake_content.append(f'        "{source}",')
            self.premake_content.append('    }')
            self.premake_content.append('    ')
        
        # Add include directories
        if 'include' in lib:
            self.premake_content.extend([
                '    includedirs {',
                f'        "{lib["include"]}",',
                '    }',
                '    '
            ])
        
        # Add special build options
        base_compiler, _ = self._get_compiler_info()
        build_opts = self._get_build_options(base_compiler)
        
        self.premake_content.extend([
            '    buildoptions {',
        ])
        for opt in build_opts:
            self.premake_content.append(f'        "{opt}",')
        self.premake_content.extend([
            '    }',
            '    ',
            ''
        ])
    
    def generate_complex_libraries(self) -> None:
        """Generate complex library projects like lambda-runtime-full"""
        targets = self.config.get('targets', [])
        
        for lib in targets:
            lib_name = lib.get('name', '')
            if lib_name in ['lambda-runtime-full', 'lambda-input-full', 'lambda-lib']:
                self._generate_complex_library(lib)
    
    def _generate_complex_library(self, lib: Dict[str, Any]) -> None:
        """Generate complex library with multiple source files and dependencies"""
        lib_name = lib['name']
        # Handle both 'sources' (targets) and 'source_files' (libraries) field names
        source_files = lib.get('source_files', []) or lib.get('sources', [])
        source_patterns = lib.get('source_patterns', [])
        dependencies = lib.get('libraries', [])
        
        # For lambda-lib, it's a meta-library that depends on other inline libraries
        if lib_name == 'lambda-lib':
            self._generate_meta_library(lib)
            return
        
        # Separate C and C++ files
        c_files = [f for f in source_files if f.endswith('.c')]
        cpp_files = [f for f in source_files if f.endswith('.cpp')]
        
        # If we have both C and C++ files, create separate projects
        if c_files and cpp_files:
            # Create C project
            self._create_language_project(lib, c_files, [], dependencies, "C", f"{lib_name}-c")
<<<<<<< HEAD
            # Create C++ project - include ALL C files for proper linking
            cpp_files_with_c = cpp_files + c_files
            self._create_language_project(lib, cpp_files_with_c, source_patterns, dependencies, "C++", f"{lib_name}-cpp")
=======
            # Create C++ project that depends on the C project
            self._create_language_project(lib, cpp_files, source_patterns, [f"{lib_name}-c"] + dependencies, "C++", f"{lib_name}-cpp")
>>>>>>> d98925b4
            # Create main project that links both
            self._create_wrapper_project(lib_name, [f"{lib_name}-c", f"{lib_name}-cpp"], lib)
        else:
            # Single language project
            language = "C++" if cpp_files or any('*.cpp' in pattern for pattern in source_patterns) else "C"
            self._create_language_project(lib, source_files, source_patterns, dependencies, language, lib_name)
    
    def _create_language_project(self, lib: Dict[str, Any], source_files: List[str], 
                               source_patterns: List[str], dependencies: List[str], 
                               language: str, project_name: str) -> None:
        """Create a single-language project"""
        # Determine library type based on link attribute
        link_type = lib.get('link', 'static')
        kind = "SharedLib" if link_type == 'dynamic' else "StaticLib"
        
        self.premake_content.extend([
            f'project "{project_name}"',
            f'    kind "{kind}"',
            f'    language "{language}"',
            '    targetdir "build/lib"',
            '    objdir "build/obj/%{prj.name}"',
            '    ',
        ])
        
        # Add source files
        if source_files:
            self.premake_content.append('    files {')
            for source in source_files:
                self.premake_content.append(f'        "{source}",')
            self.premake_content.append('    }')
            self.premake_content.append('    ')
        
        # Add source patterns
        if source_patterns:
            for pattern in source_patterns:
                self.premake_content.extend([
                    '    files {',
                    f'        "{pattern}",',
                    '    }',
                    '    '
                ])
        
        # Add exclude patterns if specified
        exclude_patterns = lib.get('exclude_patterns', [])
        if exclude_patterns:
            self.premake_content.extend([
                '    removefiles {',
            ])
            for exclude_pattern in exclude_patterns:
                self.premake_content.append(f'        "{exclude_pattern}",')
            self.premake_content.extend([
                '    }',
                '    '
            ])
        
        # Add include directories
        if 'include' in lib:
            self.premake_content.extend([
                '    includedirs {',
                f'        "{lib["include"]}",',
            ])
            
            # Add tree-sitter includes
            for lib_name in ['tree-sitter', 'tree-sitter-lambda']:
                if lib_name in self.external_libraries:
                    include_path = self.external_libraries[lib_name]['include']
                    if include_path:
                        self.premake_content.append(f'        "{include_path}",')
            
            # Add other external library includes
            for lib_name in dependencies:
                if lib_name in self.external_libraries:
                    include_path = self.external_libraries[lib_name]['include']
                    if include_path:
                        self.premake_content.append(f'        "{include_path}",')
            
            self.premake_content.extend([
                '    }',
                '    '
            ])
        
        # Add build options
        base_compiler, _ = self._get_compiler_info()
        build_opts = self._get_build_options(base_compiler)
        
        if language == "C++":
            build_opts.append('-std=c++17')
        
        self.premake_content.extend([
            '    buildoptions {',
        ])
        for i, opt in enumerate(build_opts):
            comma = ',' if i < len(build_opts) - 1 else ''
            self.premake_content.append(f'        "{opt}"{comma}')
        self.premake_content.extend([
            '    }',
            '    '
        ])
        
        # Add library dependencies
        if dependencies:
            # Separate internal and external dependencies
            internal_deps = []
            external_deps = []
            
            for dep in dependencies:
                if dep in self.external_libraries:
                    external_deps.append(dep)
                else:
                    internal_deps.append(dep)
            
            # Add libdirs if we have dependencies
            self.premake_content.extend([
                '    libdirs {',
            ])
            
            # Add platform-specific library paths
            if self.use_windows_config:
                self.premake_content.extend([
                    '        "/mingw64/lib",',
                    '        "win-native-deps/lib",',
                    '        "build/lib",',
                ])
            else:
                self.premake_content.extend([
                    '        "/opt/homebrew/lib",',
                    '        "/opt/homebrew/Cellar/criterion/2.4.2_2/lib",',
                    '        "/usr/local/lib",',
                    '        "build/lib",',
                ])
            
            self.premake_content.extend([
                '    }',
                '    '
            ])
            
            # Add linkoptions for external static libraries
            if external_deps:
                static_libs = []
                frameworks = []
                dynamic_libs = []
                
                for dep in external_deps:
                    if dep in self.external_libraries:
                        lib_info = self.external_libraries[dep]
                        
                        # Skip libraries with link type "none"
                        if lib_info.get('link') == 'none':
                            continue
                            
                        lib_path = lib_info['lib']
                        
                        if lib_info.get('link') == 'dynamic':
                            if lib_path.startswith('-framework '):
                                frameworks.append(lib_path.replace('-framework ', ''))
                            elif lib_path.startswith('-l'):
                                dynamic_libs.append(lib_path.replace('-l', ''))
                            else:
                                dynamic_libs.append(lib_path)
                        else:
                            # Static library - handle all static libraries consistently
                            if not lib_path.startswith('/') and not lib_path.startswith('-l'):
                                lib_path = f"../../{lib_path}"
                            static_libs.append(lib_path)
                
                # Add static libraries to linkoptions
                if static_libs:
                    self.premake_content.append('    linkoptions {')
                    for lib_path in static_libs:
                        self.premake_content.append(f'        "{lib_path}",')
                    # Add Windows system libraries that static libraries depend on
                    if self.use_windows_config:
                        # Windows networking libraries for CURL
                        self.premake_content.extend([
                            '        "-lws2_32",',
                            '        "-lwsock32",', 
                            '        "-lwinmm",',
                            '        "-lcrypt32",',
                            '        "-lbcrypt",',
                            '        "-ladvapi32",',
                        ])
                    self.premake_content.extend([
                        '    }',
                        '    '
                    ])
                
                # Add frameworks, dynamic libraries, and internal libraries to links
                if frameworks or dynamic_libs or internal_deps:
                    self.premake_content.append('    links {')
                    for framework in frameworks:
                        self.premake_content.append(f'        "{framework}.framework",')
                    for lib in dynamic_libs:
                        self.premake_content.append(f'        "{lib}",')
                    for dep in internal_deps:
                        if dep == 'criterion':
                            self.premake_content.append('        "criterion",')
                        else:
                            self.premake_content.append(f'        "{dep}",')
                    self.premake_content.extend([
                        '    }',
                        '    '
                    ])
            else:
                # Add links for internal libraries only
                if internal_deps:
                    self.premake_content.append('    links {')
                    for dep in internal_deps:
                        if dep == 'criterion':
                            self.premake_content.append('        "criterion",')
                        else:
                            self.premake_content.append(f'        "{dep}",')
                    self.premake_content.extend([
                        '    }',
                        '    '
                    ])
        
        # Add platform-specific defines
        platform_defines = []
        if self.use_windows_config:
            # Add Windows-specific defines for static linking
            platforms_config = self.config.get('platforms', {})
            windows_config = platforms_config.get('windows', {})
            windows_flags = windows_config.get('flags', [])
            
            # Extract define flags from Windows flags
            for flag in windows_flags:
                if flag.startswith('D'):
                    platform_defines.append(flag[1:])  # Remove 'D' prefix
            
            # Add critical static linking defines for Windows
            platform_defines.extend(['UTF8PROC_STATIC', 'CURL_STATICLIB'])
        
        # Add target-specific defines
        target_defines = lib.get('defines', []) if isinstance(lib, dict) else []
        all_defines = platform_defines + target_defines
        
        if all_defines:
            self.premake_content.extend([
                '    defines {',
            ])
            for define in all_defines:
                self.premake_content.append(f'        "{define}",')
            self.premake_content.extend([
                '    }',
                '    '
            ])
        
        self.premake_content.append('')
    
    def _create_wrapper_project(self, lib_name: str, sub_projects: List[str], lib: Dict[str, Any] = None) -> None:
        """Create a wrapper project that combines multiple sub-projects"""
        # Determine library type based on link attribute
        link_type = lib.get('link', 'static') if lib else 'static'
        kind = "SharedLib" if link_type == 'dynamic' else "StaticLib"
        
        self.premake_content.extend([
            f'project "{lib_name}"',
            f'    kind "{kind}"',
            '    language "C++"',
            '    targetdir "build/lib"',
            '    objdir "build/obj/%{prj.name}"',
            '    ',
            '    -- Wrapper library with empty source file',
            '    files {',
            '        "utils/empty.cpp",',
            '    }',
            '    ',
            '    links {',
        ])
        for source in sub_projects:
            self.premake_content.append(f'        "{source}",')
        self.premake_content.extend([
            '    }',
            '    '
        ])
        self.premake_content.append('')
    
    def _generate_meta_library(self, lib: Dict[str, Any]) -> None:
        """Generate a meta-library that combines other libraries"""
        lib_name = lib['name']
        dependencies = lib.get('libraries', [])
        sources = lib.get('sources', [])
        
        # Determine library type based on link attribute
        link_type = lib.get('link', 'static')
        kind = "SharedLib" if link_type == 'dynamic' else "StaticLib"
        
        self.premake_content.extend([
            f'project "{lib_name}"',
            f'    kind "{kind}"',
            '    language "C"',
            '    targetdir "build/lib"',
            '    objdir "build/obj/%{prj.name}"',
            '    ',
            '    -- Meta-library: combines source files from dependencies',
            '    files {',
        ])
        
        # Add sources directly specified in the library
        for source in sources:
            self.premake_content.append(f'        "{source}",')
        
        # Add source files from dependent inline libraries
        inline_libs = ['strbuf', 'strview', 'mem-pool', 'datetime', 'string', 'num_stack', 'url']
        for dep in dependencies:
            if dep in inline_libs:
                # Find the actual library definition to get its sources
                for config_lib in self.config.get('libraries', []):
                    if config_lib.get('name') == dep and 'sources' in config_lib:
                        for source in config_lib['sources']:
                            self.premake_content.append(f'        "{source}",')
        
        self.premake_content.extend([
            '    }',
            '    ',
            '    includedirs {',
            '        "lib/mem-pool/include",',
        ])
        
        # Add external library include paths for meta-library dependencies
        external_deps = [dep for dep in dependencies if dep not in inline_libs]
        for lib_name in external_deps:
            if lib_name in self.external_libraries:
                include_path = self.external_libraries[lib_name]['include']
                if include_path:
                    self.premake_content.append(f'        "{include_path}",')
        
        self.premake_content.extend([
            '    }',
            '    '
        ])
        
        # Add library dependencies for meta-libraries
        if dependencies:
            external_deps = [dep for dep in dependencies if dep not in inline_libs]
            if external_deps:
                self.premake_content.extend([
                    '    libdirs {',
                ])
                
                # Add platform-specific library paths
                if self.use_windows_config:
                    self.premake_content.extend([
                        '        "/mingw64/lib",',
                        '        "win-native-deps/lib",',
                    ])
                else:
                    self.premake_content.extend([
                        '        "/opt/homebrew/lib",',
                        '        "/opt/homebrew/Cellar/criterion/2.4.2_2/lib",',
                        '        "/usr/local/lib",',
                    ])
                
                self.premake_content.extend([
                    '    }',
                    '    ',
                    '    links {',
                ])
                for dep in external_deps:
                    if dep == 'criterion':
                        self.premake_content.append('        "criterion",')
                    else:
                        self.premake_content.append(f'        "{dep}",')
                self.premake_content.extend([
                    '    }',
                    '    '
                ])
        
        self.premake_content.extend([
            '    buildoptions {',
        ])
        
        # Get compiler-specific build options
        base_compiler, _ = self._get_compiler_info()
        build_opts = self._get_build_options(base_compiler)
        
        for opt in build_opts:
            self.premake_content.append(f'        "{opt}",')
        
        self.premake_content.extend([
            '    }',
            '    '
        ])
        
        # Add defines from target configuration
        target_defines = lib.get('defines', [])
        if target_defines:
            self.premake_content.extend([
                '    defines {',
            ])
            for define in target_defines:
                self.premake_content.append(f'        "{define}",')
            self.premake_content.extend([
                '    }',
                '    '
            ])
        
        self.premake_content.append('')
    
    def generate_test_projects(self) -> None:
        """Generate test executable projects from test suites or test_projects"""
        # Handle new test_projects format (for cross-platform builds)
        test_projects = self.config.get('test_projects', [])
        if test_projects:
            for test_project in test_projects:
                self._generate_test_project(test_project)
            return
            
        # Handle old test configuration format (backward compatibility)
        test_config = self.config.get('test', {})
        if not test_config:
            # No test configuration, skip test generation
            return
            
        test_suites = test_config.get('test_suites', [])
        
        for suite in test_suites:
            suite_name = suite.get('suite', '')
            suite_type = suite.get('type', '')
            
            # Determine test framework type for this suite
            is_criterion_suite = False
            
            if suite_type == 'library':
                is_criterion_suite = True
            else:
                # Assume it's Criterion/library tests
                is_criterion_suite = True
            
            # Skip problematic test suites that have linking issues in the old test system
            # Note: All test suites now enabled with proper dependencies
            problematic_suites = []  # All test suites now enabled
            if suite_name in problematic_suites:
                continue
                
            self._generate_test_suite(suite)
    
    def _generate_test_project(self, project: Dict[str, Any]) -> None:
        """Generate a single test project from test_projects configuration"""
        name = project.get('name', '')
        kind = project.get('kind', 'ConsoleApp')
        language = project.get('language', 'C')
        files = project.get('files', [])
        links = project.get('links', [])
        
        if not name or not files:
            return
            
        self.premake_content.extend([
            '',
            f'project "{name}"',
            f'    kind "{kind}"',
            f'    language "{language}"',
            f'    targetdir "{self.config.get("target_dir", "test")}"',
            f'    objdir "build/obj/%{{prj.name}}"',
            f'    targetextension ".exe"',
            '',
            f'    files {{',
        ])
        
        # Add source files
        for file in files:
            self.premake_content.append(f'        "{file}",')
            
        self.premake_content.extend([
            '    }',
            '',
            '    includedirs {'
        ])
        
        # Add include directories
        for include_dir in self.config.get('include_dirs', []):
            self.premake_content.append(f'        "{include_dir}",')
            
        self.premake_content.extend([
            '    }',
            '',
            '    libdirs {'
        ])
        
        # Add library directories  
        for lib_dir in self.config.get('lib_dirs', []):
            self.premake_content.append(f'        "{lib_dir}",')
            
        self.premake_content.extend([
            '    }',
            '',
            '    links {'
        ])
        
        # Add linked libraries
        for link in links:
            self.premake_content.append(f'        "{link}",')
            
        for lib in self.config.get('libraries', []):
            self.premake_content.append(f'        "{lib}",')
            
        self.premake_content.extend([
            '    }',
            '',
        ])
        
        # Add build options
        cflags = self.config.get('cflags', [])
        cxxflags = self.config.get('cxxflags', [])
        
        if cflags:
            self.premake_content.extend([
                '    filter "files:**.c"',
                '        buildoptions {'
            ])
            for flag in cflags:
                self.premake_content.append(f'            "{flag}",')
            self.premake_content.extend([
                '        }',
                ''
            ])
            
        if cxxflags:
            self.premake_content.extend([
                '    filter "files:**.cpp"',
                '        buildoptions {'
            ])
            for flag in cxxflags:
                self.premake_content.append(f'            "{flag}",')
            self.premake_content.extend([
                '        }',
                ''
            ])
            
        # Add defines
        defines = self.config.get('defines', [])
        if defines:
            self.premake_content.extend([
                '    defines {'
            ])
            for define in defines:
                self.premake_content.append(f'        "{define}",')
            self.premake_content.extend([
                '    }',
                ''
            ])
            
        # Add platform-specific settings
        platform = self.config.get('platform', '')
        if platform == 'Linux_x64':
            self.premake_content.extend([
                f'    filter "platforms:{platform}"',
                '        system "linux"',
                '        architecture "x64"',
                '        toolset "gcc"',
                '        gccprefix "x86_64-linux-gnu-"',
                ''
            ])
            
        self.premake_content.extend([
            '    filter {}',
            ''
        ])
    
    def _generate_test_suite(self, suite: Dict[str, Any]) -> None:
        """Generate test projects for a specific test suite"""
        suite_name = suite.get('suite', '')
        special_flags = suite.get('special_flags', '')
        cpp_flags = suite.get('cpp_flags', '')
        
        # Handle both old and new configuration formats
        if 'tests' in suite:
            # New format: tests array with individual test objects
            tests = suite.get('tests', [])
            for test in tests:
                source = test.get('source', '')
                binary_name = test.get('binary', '').replace('.exe', '')
                dependencies = test.get('dependencies', [])
                libraries = test.get('libraries', [])
                defines = test.get('defines', [])
                test_name_override = test.get('name', '')
                
                # Check for gtest flag and add gtest libraries
                if test.get('gtest', False):
                    # Add gtest and gtest_main to libraries if not already present
                    if 'gtest' not in libraries:
                        libraries.append('gtest')
                    if 'gtest_main' not in libraries:
                        libraries.append('gtest_main')
                
                # Enhanced support for test-specific flags and additional sources
                test_special_flags = test.get('special_flags', special_flags)  # Test-specific flags override suite flags
                additional_sources = test.get('additional_sources', [])  # New field for extra source files
                
                if not source or not binary_name:
                    continue
                    
                # Avoid subdirectory structure by flattening test names
                test_name = binary_name.replace('/', '_').replace('test_', '') 
                test_name = f"test_{test_name}"
                additional_files = test.get('additional_files', [])
                
                # Determine correct file path - use relative paths from project root
                if source.startswith("test/"):
                    test_file_path = source
                else:
                    test_file_path = f"test/{source}"
                
                # Ensure path exists before adding to project
                actual_path = source if source.startswith("test/") else f"test/{source}"
                full_path = os.path.join(os.getcwd(), actual_path)
                if not os.path.exists(full_path):
                    print(f"Warning: Test file not found: {actual_path}")
                    continue
                
                self._generate_single_test(test_name, test_file_path, dependencies, test_special_flags, cpp_flags, libraries, defines, additional_files, additional_sources)
        else:
            # Old format: parallel arrays (for backward compatibility)
            sources = suite.get('sources', [])
            binaries = suite.get('binaries', [])
            library_deps = suite.get('library_dependencies', [])
            
            # Generate individual test executables
            for i, source in enumerate(sources):
                if i < len(binaries):
                    binary_name = binaries[i].replace('.exe', '')
                    dependencies = library_deps[i] if i < len(library_deps) else []
                    
                    # Avoid subdirectory structure by flattening test names
                    test_name = binary_name.replace('/', '_').replace('test_', '') 
                    test_name = f"test_{test_name}"
                    
                    # Determine correct file path - use relative paths from project root
                    if source.startswith("test/"):
                        test_file_path = source
                    else:
                        test_file_path = f"test/{source}"
                    
                    # Ensure path exists before adding to project
                    actual_path = source if source.startswith("test/") else f"test/{source}"
                    full_path = os.path.join(os.getcwd(), actual_path)
                    if not os.path.exists(full_path):
                        print(f"Warning: Test file not found: {actual_path}")
    
    def _generate_single_test(self, test_name: str, test_file_path: str, dependencies: List[str], 
                             special_flags: str, cpp_flags: str, libraries: List[str] = None, defines: List[str] = None, additional_files: List[str] = None, additional_sources: List[str] = None) -> None:
        """Generate a single test project"""
        if libraries is None:
            libraries = []
        if defines is None:
            defines = []
        if additional_files is None:
            additional_files = []
        if additional_sources is None:
            additional_sources = []
            
        source = test_file_path
        language = "C" if source.endswith('.c') else "C++"
        
        self.premake_content.extend([
            f'project "{test_name}"',
            '    kind "ConsoleApp"',
            f'    language "{language}"',
            '    targetdir "test"',
            '    objdir "build/obj/%{prj.name}"',
            '    targetextension ".exe"',
            '    ',
            '    files {',
            f'        "{test_file_path}",',
        ])
        
        # Add additional source files if specified (NEW FEATURE)
        for additional_source in additional_sources:
            self.premake_content.append(f'        "{additional_source}",')
        
        # Add additional files if specified
        for additional_file in additional_files:
            self.premake_content.append(f'        "{additional_file}",')
        
        self.premake_content.extend([
            '    }',
            '    '
        ])
        
        # Add include directories using parsed library definitions
        self.premake_content.extend([
            '    includedirs {',
            '        "lib/mem-pool/include",',
        ])
        
        # Add external library include paths from parsed definitions
        for lib_name, lib_info in self.external_libraries.items():
            # Skip libraries with link type "none"
            if lib_info.get('link') == 'none':
                continue
                
            if lib_info['include']:
                self.premake_content.append(f'        "{lib_info["include"]}",')
        
        # Add platform-specific include paths
        platform = self.config.get('platform', 'macOS')
        if platform == 'Linux_x64':
            # Linux cross-compilation paths
            self.premake_content.extend([
                '        "linux-deps/include",',
                '        "linux-deps/include/ncurses",',
            ])
        elif self.use_windows_config:
            # Windows/MSYS2 paths
            self.premake_content.extend([
                '        "/mingw64/include",',
                '        "win-native-deps/include",',
            ])
        else:
            # macOS paths (default)
            self.premake_content.extend([
                '        "/usr/local/include",',
                '        "/opt/homebrew/include",',
                '        "/opt/homebrew/Cellar/criterion/2.4.2_2/include",',
            ])
        
        self.premake_content.extend([
            '    }',
            '    '
        ])
        
        # Add defines if specified
        if defines:
            self.premake_content.append('    defines {')
            for define in defines:
                self.premake_content.append(f'        "{define}",')
            self.premake_content.extend([
                '    }',
                '    '
            ])
        
        # Add library paths
        self.premake_content.append('    libdirs {')
        
        # Add platform-specific library paths
        platform = self.config.get('platform', 'macOS')
        if platform == 'Linux_x64':
            # Linux cross-compilation paths
            self.premake_content.extend([
                '        "linux-deps/lib",',
                '        "build/lib",',
            ])
        elif self.use_windows_config:
            # Windows/MSYS2 paths
            self.premake_content.extend([
                '        "/mingw64/lib",',
                '        "win-native-deps/lib",',
                '        "build/lib",',
            ])
        else:
            # macOS paths (default)
            self.premake_content.extend([
                '        "/opt/homebrew/lib",',
                '        "/opt/homebrew/Cellar/criterion/2.4.2_2/lib",',
                '        "/usr/local/lib",',
                '        "build/lib",',
            ])
        
        self.premake_content.extend([
            '    }',
            '    '
        ])
        
        # Add library dependencies
        self.premake_content.append('    links {')
        
        # Initialize test frameworks tracking
        test_frameworks_added = []
        
        # Process dependencies first
        if dependencies:
            for dep in dependencies:
                if dep == 'criterion':
                    self.premake_content.append('        "criterion",')
                elif dep == 'lambda-lib':
                    # Lambda-lib contains all the core libraries
                    self.premake_content.append('        "lambda-lib",')
                elif dep in ['lambda-runtime-full', 'lambda-input-full']:
                    # Special handling for MIR, Lambda, Math, and Markup tests
                    if ('mir' in test_name.lower() or 'lambda' in test_name.lower() or 'math' in test_name.lower() or 'markup' in test_name.lower()) and dep == 'lambda-runtime-full':
                        if language == "C":
                            # C tests need both C and C++ runtime libraries
                            self.premake_content.append('        "lambda-runtime-full-cpp",')
                            self.premake_content.append('        "lambda-runtime-full-c",')
                            self.premake_content.append('        "lambda-input-full-cpp",')
                            self.premake_content.append('        "lambda-input-full-c",')
                        else:
                            # C++ tests need both C and C++ versions
                            self.premake_content.append('        "lambda-runtime-full-cpp",')
                            self.premake_content.append('        "lambda-runtime-full-c",')
                            self.premake_content.append('        "lambda-input-full-cpp",')
                            self.premake_content.append('        "lambda-input-full-c",')
                    else:
                        # Regular tests: For C++ tests, link both C++ and C versions (C++ depends on C for core utilities)
                        if language == "C++":
                            self.premake_content.append(f'        "{dep}-cpp",')
                            self.premake_content.append(f'        "{dep}-c",')
                        else:
                            self.premake_content.append(f'        "{dep}-c",')
                    
                    # Add lambda-lib which now contains all core dependencies
                    self.premake_content.append('        "lambda-lib",')
        
        # Add test framework libraries
        # Add libraries specified in the test configuration
        if libraries:
            for lib in libraries:
                if lib == 'criterion':
                    self.premake_content.append('        "criterion",')
                    # Add Criterion dependencies (required on macOS with Homebrew)
                    self.premake_content.append('        "nanomsg",')
                    self.premake_content.append('        "git2",')
                    test_frameworks_added.append('criterion')
                elif lib == 'gtest':
                    self.premake_content.append('        "gtest",')
                    test_frameworks_added.append('gtest')
                elif lib == 'gtest_main':
                    self.premake_content.append('        "gtest_main",')
                    test_frameworks_added.append('gtest')
                else:
                    # Handle other libraries
                    if lib == 'c++fs':
                        # On macOS with modern Clang, filesystem is part of libc++ and doesn't need separate linking
                        # Only add if not on macOS
                        platform = self.config.get('platform', 'macOS')
                        if platform != 'macOS' and 'darwin' not in platform.lower():
                            self.premake_content.append('        "stdc++fs",')
                        # On macOS, we don't need to link anything for filesystem
                    else:
                        self.premake_content.append(f'        "{lib}",')
                    
            # Special handling for lambda tests that use Catch2
            if (test_name and 'lambda' in test_name.lower() and 'catch2' in test_name.lower() and 
                libraries and any(lib in ['Catch2Main', 'Catch2', 'Catch2Maind', 'Catch2d'] for lib in libraries)):
                # Ensure catch2 is marked as added for lambda tests using Catch2
                if 'catch2' not in test_frameworks_added:
                    test_frameworks_added.append('catch2')
            
        # Only add criterion to test executables if no other test framework is specified
        if 'criterion' not in test_frameworks_added and 'catch2' not in test_frameworks_added and 'gtest' not in test_frameworks_added:
            self.premake_content.append('        "criterion",')
            # Add Criterion dependencies (required on macOS with Homebrew)
            self.premake_content.append('        "nanomsg",')
            self.premake_content.append('        "git2",')
        
        # Close the links block
        self.premake_content.extend([
            '    }',
            '    '
        ])
        
        # Add external library linkoptions for test-specific libraries
        if libraries:
            external_static_libs = []
            tree_sitter_libs = []  # Track tree-sitter libraries separately
            for lib_name in libraries:
                if lib_name in self.external_libraries:
                    lib_info = self.external_libraries[lib_name]
                    
                    # Skip libraries with link type "none"
                    if lib_info.get('link') == 'none':
                        continue
                        
                    if lib_info.get('link') == 'static':
                        lib_path = lib_info['lib']
                        if not lib_path.startswith('/'):
                            lib_path = f"../../{lib_path}"
                        
                        # Special handling for tree-sitter libraries - add them to links instead of linkoptions
                        if lib_name in ['tree-sitter', 'tree-sitter-lambda']:
                            tree_sitter_libs.append(lib_path)
                        else:
                            external_static_libs.append(lib_path)
            
            # Add tree-sitter libraries to links (they need to come after libraries that depend on them)
            if tree_sitter_libs:
                # Re-open the links block to add tree-sitter libraries
                self.premake_content[-2] = '    '  # Remove the closing brace line 
                self.premake_content.pop()  # Remove the empty line
                
                # Add tree-sitter libraries to links
                for lib_path in tree_sitter_libs:
                    self.premake_content.append(f'        "{lib_path}",')
                
                # Close the links block again
                self.premake_content.extend([
                    '    }',
                    '    '
                ])
            
            if external_static_libs:
                self.premake_content.append('    linkoptions {')
                for lib_path in external_static_libs:
                    self.premake_content.append(f'        "{lib_path}",')
                self.premake_content.extend([
                    '    }',
                    '    '
                ])
        
        # Add external library paths for linking when lambda-runtime-full or lambda-input-full are used
        if any(dep in ['lambda-runtime-full', 'lambda-input-full'] or dep.startswith('lambda-runtime-full-') or dep.startswith('lambda-input-full-') for dep in dependencies):
            self.premake_content.extend([
                '    linkoptions {',
            ])
            
            # Add --start-group only on Linux for circular dependency resolution
            if self.use_linux_config:
                self.premake_content.append('        "-Wl,--start-group",')
            
            # NOTE: Tree-sitter libraries moved to links section for proper linking order
            # (they need to come after libraries that depend on them)
            
            # Add static external libraries
            # If lambda-input-full is a dependency, we need to include curl/ssl/crypto for proper linking
            # since static libraries don't propagate their dependencies in Premake
            # Note: Lambda's custom curl was built with external nghttp2 dependency
            base_libs = ['mpdec', 'utf8proc', 'mir', 'nghttp2', 'curl', 'ssl', 'crypto']
            # Add platform-specific readline library
            if self.use_windows_config:
                # Windows: skip readline/ncurses to avoid DLL dependencies
                pass
            else:
                base_libs.append('libedit')
            
            for lib_name in base_libs:
                if lib_name in self.external_libraries:
                    # Skip if this library should be dynamic
                    if self.external_libraries[lib_name].get('link') == 'dynamic':
                        continue
                    lib_path = self.external_libraries[lib_name]['lib']
                    # Convert to relative path from build directory
                    if not lib_path.startswith('/'):
                        lib_path = f"../../{lib_path}"
                    
                    # Force load nghttp2 on macOS to ensure curl can find its symbols
                    if lib_name == 'nghttp2' and not self.use_windows_config and not self.use_linux_config:
                        self.premake_content.append(f'        "-Wl,-force_load,{lib_path}",')
                    else:
                        self.premake_content.append(f'        "{lib_path}",')
            
            # Add tree-sitter libraries directly within the group using normal linking
            # This should work for all tests without needing --whole-archive
            # NOTE: Skip tree-sitter libraries here - they are handled in the links section
            # tree_sitter_libs = ['tree-sitter', 'tree-sitter-lambda']
                
            # for lib_name in tree_sitter_libs:
            #     if lib_name in self.external_libraries:
            #         lib_path = self.external_libraries[lib_name]['lib']
            #         # Convert to relative path from build directory
            #         if not lib_path.startswith('/'):
            #             lib_path = f"../../{lib_path}"
            #         self.premake_content.append(f'        "{lib_path}",')
            
            # NOTE: Tree-sitter libraries will be added at the end via buildoptions for proper order
            
            # Add --end-group only on Linux for circular dependency resolution  
            if self.use_linux_config:
                self.premake_content.append('        "-Wl,--end-group",')
            
            self.premake_content.extend([
                '    }',
                '    ',
                '    -- Add dynamic libraries',
                '    links {'
            ])
            
            # Add dynamic libraries (not frameworks)
            for lib_name in self.external_libraries:
                if self.external_libraries[lib_name].get('link') == 'dynamic':
                    lib_flag = self.external_libraries[lib_name]['lib']
                    # Skip frameworks (they go in linkoptions)
                    if lib_flag.startswith('-framework '):
                        continue
                    if lib_flag.startswith('-l'):
                        lib_flag = lib_flag[2:]  # Remove -l prefix
                    self.premake_content.append(f'        "{lib_flag}",')
            
            # Add system libraries that libedit depends on (Linux only)
            if not self.use_windows_config:
                self.premake_content.append('        "ncurses",')
            
            self.premake_content.extend([
                '    }',
                '    ',
                '    -- Add tree-sitter libraries using linkoptions to append to LIBS section',
                '    linkoptions {',
            ])
            
            self.premake_content.extend([
                '    }',
                '    ',
                '    -- Add macOS frameworks',
                '    linkoptions {'
            ])
            
            # Add macOS frameworks using linkoptions
            for lib_name in self.external_libraries:
                if self.external_libraries[lib_name].get('link') == 'dynamic':
                    lib_flag = self.external_libraries[lib_name]['lib']
                    if lib_flag.startswith('-framework '):
                        self.premake_content.append(f'        "{lib_flag}",')
            
            self.premake_content.extend([
                '    }',
                '    '
            ])
        
        # Add build options based on source file type
        is_cpp_test = source.endswith('.cpp')
        base_compiler, _ = self._get_compiler_info()
        build_opts = self._get_build_options(base_compiler)
        
        if is_cpp_test:
            if cpp_flags:
                build_opts.append(cpp_flags)
            # Add special flags for C++ tests
            if special_flags:
                # Handle special_flags as either string or list
                if isinstance(special_flags, str):
                    flag_list = special_flags.split()
                else:
                    flag_list = special_flags
                
                for flag in flag_list:
                    if flag == '-lstdc++':
                        self.premake_content.extend([
                            '    links { "stdc++" }',
                            '    '
                        ])
                    else:
                        build_opts.append(flag)
        else:
            # For C files, check if special flags contain a std flag
            has_std_flag = False
            if special_flags:
                # Handle special_flags as either string or list
                if isinstance(special_flags, str):
                    flag_list = special_flags.split()
                else:
                    flag_list = special_flags
                
                for flag in flag_list:
                    if flag.startswith('-std='):
                        has_std_flag = True
                    build_opts.append(flag)
            
            # Only add default C99 standard if no std flag was specified
            if not has_std_flag:
                build_opts.append('-std=c99')
        
        self.premake_content.extend([
            '    buildoptions {',
        ])
        for opt in build_opts:
            self.premake_content.append(f'        "{opt}",')
        
        self.premake_content.extend([
            '    }',
            '    ',
        ])
        
        # Add tree-sitter libraries as linker options for tests with lambda-input-full dependencies
        # Use platform-specific flags to force inclusion of all symbols from tree-sitter libraries
        if any(dep == 'lambda-input-full' for dep in dependencies):
            self.premake_content.extend([
                '    filter {}',
                '    linkoptions {',
            ])
            
            if self.use_linux_config:
                # Linux: use --whole-archive
                self.premake_content.append('        "-Wl,--whole-archive",')
                for lib_name in ['tree-sitter-lambda', 'tree-sitter']:
                    if lib_name in self.external_libraries:
                        lib_path = self.external_libraries[lib_name]['lib']
                        if not lib_path.startswith('/'):
                            lib_path = f"../../{lib_path}"
                        self.premake_content.append(f'        "{lib_path}",')
                self.premake_content.append('        "-Wl,--no-whole-archive",')
            elif self.use_macos_config:
                # macOS: use -force_load for each library
                for lib_name in ['tree-sitter-lambda', 'tree-sitter']:
                    if lib_name in self.external_libraries:
                        lib_path = self.external_libraries[lib_name]['lib']
                        if not lib_path.startswith('/'):
                            lib_path = f"../../{lib_path}"
                        self.premake_content.append(f'        "-Wl,-force_load,{lib_path}",')
            else:
                # Default: just link normally without forcing symbol inclusion
                for lib_name in ['tree-sitter-lambda', 'tree-sitter']:
                    if lib_name in self.external_libraries:
                        lib_path = self.external_libraries[lib_name]['lib']
                        if not lib_path.startswith('/'):
                            lib_path = f"../../{lib_path}"
                        self.premake_content.append(f'        "{lib_path}",')
            
            self.premake_content.extend([
                '    }',
                '    ',
            ])
        
        self.premake_content.append('')
    
    def generate_main_program(self) -> None:
        """Generate the main Lambda program executable"""
        output = self.config.get('output', 'lambda.exe')
        source_files = self.config.get('source_files', [])
        source_dirs = self.config.get('source_dirs', [])
        dependencies = []
        
        # Extract main program dependencies from libraries
        for lib in self.config.get('libraries', []):
            # Handle both string and object formats
            if isinstance(lib, str):
                # String format: just library name
                if lib not in ['criterion']:  # Exclude test-only libraries
                    dependencies.append(lib)
            elif isinstance(lib, dict):
                lib_name = lib.get('name', '')
                if lib_name not in ['criterion']:  # Exclude test-only libraries
                    dependencies.append(lib_name)
        
        # Add platform-specific libraries for Windows
        platforms_config = self.config.get('platforms', {})
        if self.use_windows_config:
            windows_config = platforms_config.get('windows', {})
            for lib in windows_config.get('libraries', []):
                lib_name = lib.get('name', '')
                if lib_name and lib_name not in dependencies and lib_name not in ['criterion']:
                    dependencies.append(lib_name)
        
        # Add platform-specific libraries for macOS
        import platform
        current_platform = platform.system()
        if current_platform == 'Darwin':
            macos_config = platforms_config.get('macos', {})
            for lib in macos_config.get('libraries', []):
                lib_name = lib.get('name', '')
                if lib_name and lib_name not in dependencies:
                    dependencies.append(lib_name)
        
        # NOTE: dev_libraries (ginac, cln, gmp, criterion, catch2) are NOT included 
        # in the main program - they are only for development and testing
        
        # Remove .exe extension for project name and adjust for platform
        project_name = output.replace('.exe', '')
        
        # Use platform-specific target names
        target_name = 'lambda'
        target_extension = '.exe'
        
        # Add files from source directories explicitly
        all_source_files = source_files[:]
        
        # Get platform-specific exclusions and additions
        exclude_files = []
        additional_files = []
        platforms_config = self.config.get('platforms', {})
        if self.use_windows_config:
            windows_config = platforms_config.get('windows', {})
            exclude_files = windows_config.get('exclude_source_files', [])
            additional_files = windows_config.get('additional_source_files', [])
        
        for source_dir in source_dirs:
            import glob
            c_pattern = f"{source_dir}/**/*.c"
            cpp_pattern = f"{source_dir}/**/*.cpp"
            
            # Find all C files
            c_files = glob.glob(c_pattern, recursive=True)
            all_source_files.extend(c_files)
            
            # Find all C++ files  
            cpp_files = glob.glob(cpp_pattern, recursive=True)
            all_source_files.extend(cpp_files)
        
        # Remove excluded files
        if exclude_files:
            all_source_files = [f for f in all_source_files if f not in exclude_files]
        
        # Add additional platform-specific files
        if additional_files:
            all_source_files.extend(additional_files)
        
        self.premake_content.extend([
            f'project "{project_name}"',
            '    kind "ConsoleApp"',
            '    language "C++"',  # Use C++ as primary language since we have mixed sources
            '    targetdir "."',
            '    objdir "build/obj/%{prj.name}"',
            f'    targetname "{target_name}"',
            f'    targetextension "{target_extension}"',
            '    ',
            '    files {',
        ])
        
        # Add all source files explicitly
        for source in all_source_files:
            self.premake_content.append(f'        "{source}",')
        
        self.premake_content.extend([
            '    }',
            '    ',
            '    includedirs {',
            '        ".",',
            '        "lambda/tree-sitter/lib/include",',
            '        "lambda/tree-sitter-lambda/bindings/c",',
            '        "lib/mem-pool/include",',
        ])
        
        # Add external library include paths (excluding dev_libraries)
        dev_lib_names = {lib.get('name', '') if isinstance(lib, dict) else lib 
                        for lib in self.config.get('dev_libraries', [])}
        
        for lib_name, lib_info in self.external_libraries.items():
            # Skip libraries with link type "none"
            if lib_info.get('link') == 'none':
                continue
                
            if lib_info['include'] and lib_name not in dev_lib_names:
                self.premake_content.append(f'        "{lib_info["include"]}",')
        
        self.premake_content.extend([
            '    }',
            '    ',
            '    libdirs {',
        ])
        
        # Add platform-specific library paths
        if self.use_windows_config:
            self.premake_content.extend([
                '        "/mingw64/lib",',
                '        "win-native-deps/lib",',
                '        "build/lib",',
            ])
        else:
            self.premake_content.extend([
                '        "/opt/homebrew/lib",',
                '        "/usr/local/lib",',
                '        "build/lib",',
            ])
        
        self.premake_content.extend([
            '    }',
            '    '
        ])
        
        # Add static library linkoptions
        static_libs = []
        frameworks = []
        dynamic_libs = []
        
        for dep in dependencies:
            if dep in self.external_libraries:
                lib_info = self.external_libraries[dep]
                
                # Skip libraries with link type "none"
                if lib_info.get('link') == 'none':
                    continue
                    
                lib_path = lib_info['lib']
                
                if lib_info.get('link') == 'dynamic':
                    if lib_path.startswith('-framework '):
                        frameworks.append(lib_path)
                    elif lib_path.startswith('-l'):
                        dynamic_libs.append(lib_path.replace('-l', ''))
                    else:
                        dynamic_libs.append(lib_path)
                else:
                    # Static library
                    if not lib_path.startswith('/') and not lib_path.startswith('-l'):
                        lib_path = f"../../{lib_path}"
                    static_libs.append(lib_path)
        
        # Add static libraries to linkoptions
        if static_libs:
            self.premake_content.append('    linkoptions {')
            for lib_path in static_libs:
                self.premake_content.append(f'        "{lib_path}",')
            
            # Add platform-specific additional libraries for static linking
            # These are the same libraries that test projects include
            # Note: Lambda's custom curl was built with external nghttp2 dependency
            base_libs = ['mpdec', 'utf8proc', 'mir', 'nghttp2', 'curl', 'ssl', 'crypto', 'hpdf']
            # Add platform-specific readline library
            if self.use_windows_config:
                # Windows: skip readline/ncurses to avoid DLL dependencies
                pass
            else:
                base_libs.append('libedit')
            
            # Add these libraries if they're not already included and exist in external_libraries
            for lib_name in base_libs:
                if lib_name in self.external_libraries:
                    lib_info = self.external_libraries[lib_name]
                    
                    # Skip libraries with link type "none"
                    if lib_info.get('link') == 'none':
                        continue
                        
                    if lib_info.get('link') != 'dynamic':
                        lib_path = lib_info['lib']
                        if not lib_path.startswith('/') and lib_path:
                            lib_path = f"../../{lib_path}"
                        if lib_path and lib_path != "../../":
                            # Force load nghttp2 on macOS to ensure curl can find its symbols
                            if lib_name == 'nghttp2' and not self.use_windows_config and not self.use_linux_config:
                                self.premake_content.append(f'        "-Wl,-force_load,{lib_path}",')
                            else:
                                self.premake_content.append(f'        "{lib_path}",')
            
            self.premake_content.extend([
                '    }',
                '    '
            ])
        
        # Add platform-specific linker options
        output = self.config.get('output', 'lambda.exe')
        if 'linux' in output.lower():
            # Linux-specific static libraries
            self.premake_content.extend([
                '    -- Linux cross-compilation static libraries',
                '    filter "platforms:Linux_x64"',
                '        linkoptions {',
            ])
            
            # Add Linux static libraries from config
            linux_libs = []
            for dep in dependencies:
                if dep in self.external_libraries:
                    lib_info = self.external_libraries[dep]
                    
                    # Skip libraries with link type "none"
                    if lib_info.get('link') == 'none':
                        continue
                        
                    if lib_info.get('link') == 'static':
                        lib_path = lib_info['lib']
                        if not lib_path.startswith('/'):
                            lib_path = f"../../{lib_path}"
                        linux_libs.append(lib_path)
            
            for lib_path in linux_libs:
                self.premake_content.append(f'            "{lib_path}",')
            
            self.premake_content.extend([
                '        }',
                '    ',
                '    filter {}',
                '    '
            ])
        
        # Add dynamic libraries and frameworks (macOS only)
        # Always add dynamic libraries section for cross-platform compatibility
        self.premake_content.extend([
            '    -- Dynamic libraries',
            '    filter "platforms:native"',
            '        links {',
        ])
        
        # Add all dynamic libraries
        for lib in dynamic_libs:
            self.premake_content.append(f'            "{lib}",')
            
        # Add Windows system libraries if on Windows
        if self.use_windows_config:
            windows_dynamic_libs = []
            for dep in dependencies:
                if dep in self.external_libraries:
                    lib_info = self.external_libraries[dep]
                    if lib_info.get('link') == 'dynamic':
                        lib_flag = lib_info['lib']
                        if lib_flag.startswith('-l'):
                            lib_flag = lib_flag[2:]  # Remove -l prefix
                        if lib_flag not in dynamic_libs:
                            windows_dynamic_libs.append(lib_flag)
            
            for lib in windows_dynamic_libs:
                self.premake_content.append(f'            "{lib}",')
                
        self.premake_content.extend([
            '        }',
            '    '
        ])
            
        import platform
        current_platform = platform.system()
            
        # Only add frameworks on macOS
        if frameworks and current_platform == 'Darwin':
            self.premake_content.extend([
                '        linkoptions {',
            ])
            for framework in frameworks:
                self.premake_content.append(f'            "{framework}",')
            self.premake_content.extend([
                '        }',
                '    ',
                '    filter {}',
                '    '
            ])
        else:
            self.premake_content.extend([
                '    filter {}',
                '    '
            ])
        
        # Add build options with separate handling for C and C++ files
        base_compiler, _ = self._get_compiler_info()
        build_opts = self._get_build_options(base_compiler)
        
        self.premake_content.extend([
            '    buildoptions {',
        ])
        for opt in build_opts:
            self.premake_content.append(f'        "{opt}",')
        self.premake_content.extend([
            '    }',
            '    ',
            '    -- C++ specific options',
            '    filter "files:**.cpp"',
            '        buildoptions { "-std=c++17" }',
            '    ',
            '    -- C specific options',
            '    filter "files:**.c"',
            '        buildoptions { "-std=c99" }',
            '    ',
            '    filter {}',
            '    ',
            '    defines {',
            '        "_GNU_SOURCE",',
        ])
        
        # Add Windows-specific defines for the main lambda project
        if self.use_windows_config:
            self.premake_content.extend([
                '        "WIN32",',
                '        "_WIN32",',
                '        "NATIVE_WINDOWS_BUILD",',
                '        "CURL_STATICLIB",',
                '        "UTF8PROC_STATIC",',
            ])
        
        self.premake_content.extend([
            '    }',
            '    ',
            ''
        ])

    def _create_premake_symlink(self, platform_specific_file: str) -> None:
        """Create symbolic link from premake5.lua to platform-specific file"""
        import os
        
        # Only create symlink if this is a platform-specific file
        if platform_specific_file == "premake5.lua":
            print("DEBUG: Output file is already premake5.lua, no symlink needed")
            return
        
        # Check if the platform-specific file contains known platform identifiers
        platform_indicators = ['mac', 'lin', 'win']
        if not any(indicator in platform_specific_file.lower() for indicator in platform_indicators):
            print(f"DEBUG: {platform_specific_file} doesn't appear to be platform-specific, no symlink needed")
            return
            
        symlink_path = "premake5.lua"
        
        try:
            # Remove existing symlink or file if it exists
            if os.path.exists(symlink_path) or os.path.islink(symlink_path):
                print(f"DEBUG: Removing existing {symlink_path}")
                os.remove(symlink_path)
            
            # Create symbolic link
            # Use relative path to avoid absolute path dependencies
            relative_target = os.path.basename(platform_specific_file)
            
            if os.name == 'nt':  # Windows
                # Windows requires admin privileges for symlinks, use copy instead
                import shutil
                print(f"DEBUG: Windows detected, copying {relative_target} to {symlink_path}")
                shutil.copy2(platform_specific_file, symlink_path)
                print(f"✅ Created copy: {symlink_path} -> {relative_target}")
            else:  # Unix-like (macOS, Linux)
                print(f"DEBUG: Creating symbolic link: {symlink_path} -> {relative_target}")
                os.symlink(relative_target, symlink_path)
                print(f"✅ Created symbolic link: {symlink_path} -> {relative_target}")
                
        except OSError as e:
            print(f"⚠️  Warning: Could not create {symlink_path}: {e}")
            print(f"   You may need to manually create the link:")
            if os.name == 'nt':
                print(f"   copy {platform_specific_file} {symlink_path}")
            else:
                print(f"   ln -sf {platform_specific_file} {symlink_path}")

    def generate_premake_file(self, output_path: str = "premake5.lua") -> None:
        """Generate the complete premake5.lua file"""
        print(f"DEBUG: Starting premake file generation, output_path={output_path}")
        
        # Determine platform from filename or current platform detection
        platform_name = "unknown"
        if "mac" in output_path.lower():
            platform_name = "macOS"
        elif "lin" in output_path.lower():
            platform_name = "Linux"
        elif "win" in output_path.lower():
            platform_name = "Windows"
        elif self.use_macos_config:
            platform_name = "macOS"
        elif self.use_linux_config:
            platform_name = "Linux"
        elif self.use_windows_config:
            platform_name = "Windows"
        
        self.premake_content = []
        
        # Add header comment with platform information
        self.premake_content.extend([
            f'-- Generated by utils/generate_premake.py for {platform_name}',
            '-- Lambda Build System Premake5 Configuration',
            f'-- Platform: {platform_name}',
            '-- DO NOT EDIT MANUALLY - Regenerate using: python3 utils/generate_premake.py',
            '',
        ])
        
        print(f"DEBUG: Added header comment for {platform_name}")
        
        # Generate all sections
        print("DEBUG: Generating workspace...")
        self.generate_workspace()
        print("DEBUG: Generating library projects...")
        self.generate_library_projects()
        print("DEBUG: Generating complex libraries...")
        self.generate_complex_libraries()
        print("DEBUG: Generating main program...")
        self.generate_main_program()
        print("DEBUG: Generating test projects...")
        self.generate_test_projects()
        
        print(f"DEBUG: Total premake content lines: {len(self.premake_content)}")
        
        # Write to file
        try:
            print(f"DEBUG: Attempting to write to {output_path}")
            with open(output_path, 'w') as f:
                content_str = '\n'.join(self.premake_content)
                f.write(content_str)
                print(f"DEBUG: Successfully wrote {len(content_str)} characters to {output_path}")
            print(f"Generated {platform_name} premake file: {output_path}")
            
            # Create symbolic link to premake5.lua if this is a platform-specific file
            self._create_premake_symlink(output_path)
            
        except IOError as e:
            print(f"Error writing {output_path}: {e}")
            sys.exit(1)
    
    def validate_config(self) -> bool:
        """Validate the JSON configuration"""
        required_sections = ['libraries']
        for section in required_sections:
            if section not in self.config:
                print(f"Error: Missing required section '{section}' in configuration")
                return False
        
        # Test section is optional for non-test builds (like Linux cross-compilation)
        if 'test' in self.config:
            test_config = self.config['test']
            if 'test_suites' not in test_config:
                print("Error: Missing 'test_suites' in test configuration")
                return False
        
        return True

def main():
    """Main entry point"""
    print(f"DEBUG: sys.argv = {sys.argv}")
    
    config_file = "build_lambda_config.json"
    output_file = None  # Will be determined based on platform
    explicit_platform = None
    
    # Parse command line arguments
    i = 1
    while i < len(sys.argv):
        arg = sys.argv[i]
        if arg in ['--platform', '-p'] and i + 1 < len(sys.argv):
            explicit_platform = sys.argv[i + 1].lower()
            i += 2
        elif arg.endswith('.json'):
            config_file = arg
            i += 1
        elif arg.endswith('.lua'):
            output_file = arg
            i += 1
        else:
            # Assume it's a config file if not a lua file
            if i == 1:
                config_file = arg
            elif i == 2 and output_file is None:
                output_file = arg
            i += 1
    
    # Determine platform if not explicitly set via output filename
    if output_file is None:
        # Auto-detect platform and generate appropriate filename
        current_platform = platform.system()
        if explicit_platform:
            if explicit_platform in ['mac', 'macos', 'darwin']:
                output_file = "premake5.mac.lua"
            elif explicit_platform in ['linux', 'lin']:
                output_file = "premake5.lin.lua"
            elif explicit_platform in ['windows', 'win']:
                output_file = "premake5.win.lua"
            else:
                print(f"Error: Unknown platform '{explicit_platform}'. Use 'mac', 'linux', or 'windows'")
                sys.exit(1)
        elif current_platform == 'Darwin':
            output_file = "premake5.mac.lua"
        elif current_platform == 'Linux':
            output_file = "premake5.lin.lua"
        elif current_platform == 'Windows' or current_platform.startswith('MINGW') or current_platform.startswith('MSYS'):
            output_file = "premake5.win.lua"
        else:
            print(f"Warning: Unknown platform '{current_platform}', defaulting to premake5.lua")
            output_file = "premake5.lua"
    
    print(f"DEBUG: Final config_file={config_file}, output_file={output_file}")
    
    # Generate Premake5 configuration
    generator = PremakeGenerator(config_file, explicit_platform)
    generator.parse_config()
    
    if not generator.validate_config():
        sys.exit(1)
    
    generator.generate_premake_file(output_file)
    print(f"Premake5 migration completed successfully!")
    print(f"Generated platform-specific file: {output_file}")
    print(f"Next steps:")
    print(f"  1. Run: premake5 gmake2 --file={output_file}")
    print(f"  2. Run: make -C build/premake config=debug_native")
    print(f"")
    print(f"To generate for other platforms, use:")
    print(f"  python3 utils/generate_premake.py --platform mac")
    print(f"  python3 utils/generate_premake.py --platform linux")
    print(f"  python3 utils/generate_premake.py --platform windows")

if __name__ == "__main__":
    main()<|MERGE_RESOLUTION|>--- conflicted
+++ resolved
@@ -661,14 +661,9 @@
         if c_files and cpp_files:
             # Create C project
             self._create_language_project(lib, c_files, [], dependencies, "C", f"{lib_name}-c")
-<<<<<<< HEAD
             # Create C++ project - include ALL C files for proper linking
             cpp_files_with_c = cpp_files + c_files
             self._create_language_project(lib, cpp_files_with_c, source_patterns, dependencies, "C++", f"{lib_name}-cpp")
-=======
-            # Create C++ project that depends on the C project
-            self._create_language_project(lib, cpp_files, source_patterns, [f"{lib_name}-c"] + dependencies, "C++", f"{lib_name}-cpp")
->>>>>>> d98925b4
             # Create main project that links both
             self._create_wrapper_project(lib_name, [f"{lib_name}-c", f"{lib_name}-cpp"], lib)
         else:
