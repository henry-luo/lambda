#include "input.h"
#include "input-common.h"
#include "../lambda.h"
#include "../../lib/log.h"
#include <string.h>
#include <stdlib.h>
#include <time.h>

// math parser for latex math, typst math, and ascii math
// produces syntax tree of nested <expr op:...> elements

// math flavor types
typedef enum {
    MATH_FLAVOR_LATEX,
    MATH_FLAVOR_TYPST, 
    MATH_FLAVOR_ASCII
} MathFlavor;

// Mathematical Expression Syntax Groups
typedef enum {
    MATH_GROUP_BASIC_OPERATORS,      // +, -, *, /, ^, etc.
    MATH_GROUP_FUNCTIONS,            // sin, cos, log, exp, etc.
    MATH_GROUP_SPECIAL_SYMBOLS,      // Greek letters, special constants
    MATH_GROUP_FRACTIONS,            // frac, dfrac, tfrac, cfrac
    MATH_GROUP_ROOTS,                // sqrt, cbrt, nth roots
    MATH_GROUP_ACCENTS,              // hat, tilde, bar, dot, etc.
    MATH_GROUP_ARROWS,               // to, leftarrow, Rightarrow, etc.
    MATH_GROUP_BIG_OPERATORS,        // sum, prod, int, bigcup, etc.
    MATH_GROUP_DELIMITERS,           // abs, ceil, floor, norm, etc.
    MATH_GROUP_RELATIONS,            // =, <, >, leq, geq, etc.
    MATH_GROUP_SET_THEORY,           // in, subset, cup, cap, etc.
    MATH_GROUP_LOGIC,                // land, lor, neg, forall, exists
    MATH_GROUP_NUMBER_SETS,          // mathbb{R}, mathbb{N}, etc.
    MATH_GROUP_GEOMETRY,             // angle, triangle, parallel, etc.
    MATH_GROUP_CALCULUS,             // partial, nabla, differential
    MATH_GROUP_ALGEBRA,              // binomial, vector, matrix
    MATH_GROUP_TYPOGRAPHY,           // overline, underline, phantom
    MATH_GROUP_ENVIRONMENTS,         // cases, align, matrix environments
    MATH_GROUP_SPACING,              // quad, qquad, thinspace, etc.
    MATH_GROUP_MODULAR,              // mod, pmod, bmod
    MATH_GROUP_CIRCLED_OPERATORS,    // oplus, otimes, odot, oslash
    MATH_GROUP_BOXED_OPERATORS,      // boxplus, boxtimes, etc.
    MATH_GROUP_EXTENDED_ARROWS,      // bidirectional arrows, mapsto
    MATH_GROUP_EXTENDED_RELATIONS,   // simeq, models, vdash, etc.
    MATH_GROUP_DERIVATIVES,          // prime notation, higher derivatives
    MATH_GROUP_COUNT                 // Total number of groups
} MathExprGroup;

// Expression definition structure
typedef struct {
    const char* latex_cmd;           // LaTeX command name (without backslash)
    const char* typst_syntax;        // Typst equivalent syntax
    const char* ascii_syntax;        // ASCII math equivalent
    const char* element_name;        // Lambda element name to create
    const char* unicode_symbol;      // Unicode representation
    const char* description;         // Human-readable description
    bool has_arguments;              // Whether it takes arguments
    int argument_count;              // Number of arguments (-1 for variable)
    const char* special_parser;      // Name of special parser function if needed
} MathExprDef;

// Definition tables for each mathematical expression group
static const MathExprDef basic_operators[] = {
    {"+", "+", "+", "add", "+", "Addition", false, 0, NULL},
    {"-", "-", "-", "sub", "−", "Subtraction", false, 0, NULL},
    {"*", "*", "*", "mul", "×", "Multiplication", false, 0, NULL},
    {"/", "/", "/", "div", "÷", "Division", false, 0, NULL},
    {"^", "^", "^", "pow", "^", "Power/Exponentiation", false, 0, NULL},
    {"=", "=", "=", "eq", "=", "Equals", false, 0, NULL},
    {"pm", "+-", "+-", "pm", "±", "Plus or minus", false, 0, NULL},
    {"mp", "-+", "-+", "mp", "∓", "Minus or plus", false, 0, NULL},
    {"times", "*", "*", "times", "×", "Times", false, 0, NULL},
    {"div", "/", "/", "latex_div", "÷", "Division", false, 0, NULL},
    {"cdot", ".", ".", "cdot", "⋅", "Centered dot", false, 0, NULL},
    {"ast", "*", "*", "ast", "∗", "Asterisk", false, 0, NULL},
    {"star", "*", "*", "star", "⋆", "Star", false, 0, NULL},
    {"circ", "compose", "o", "circ", "∘", "Composition", false, 0, NULL},
    {"bullet", ".", ".", "bullet", "∙", "Bullet", false, 0, NULL},
    {NULL, NULL, NULL, NULL, NULL, NULL, false, 0, NULL}
};

static const MathExprDef functions[] = {
    // Trigonometric functions
    {"sin", "sin", "sin", "sin", "sin", "Sine", true, 1, NULL},
    {"cos", "cos", "cos", "cos", "cos", "Cosine", true, 1, NULL},
    {"tan", "tan", "tan", "tan", "tan", "Tangent", true, 1, NULL},
    {"cot", "cot", "cot", "cot", "cot", "Cotangent", true, 1, NULL},
    {"sec", "sec", "sec", "sec", "sec", "Secant", true, 1, NULL},
    {"csc", "csc", "csc", "csc", "csc", "Cosecant", true, 1, NULL},
    
    // Inverse trigonometric functions
    {"arcsin", "arcsin", "arcsin", "arcsin", "arcsin", "Inverse sine", true, 1, NULL},
    {"arccos", "arccos", "arccos", "arccos", "arccos", "Inverse cosine", true, 1, NULL},
    {"arctan", "arctan", "arctan", "arctan", "arctan", "Inverse tangent", true, 1, NULL},
    {"arccot", "arccot", "arccot", "arccot", "arccot", "Inverse cotangent", true, 1, NULL},
    {"arcsec", "arcsec", "arcsec", "arcsec", "arcsec", "Inverse secant", true, 1, NULL},
    {"arccsc", "arccsc", "arccsc", "arccsc", "arccsc", "Inverse cosecant", true, 1, NULL},
    
    // Hyperbolic functions
    {"sinh", "sinh", "sinh", "sinh", "sinh", "Hyperbolic sine", true, 1, NULL},
    {"cosh", "cosh", "cosh", "cosh", "cosh", "Hyperbolic cosine", true, 1, NULL},
    {"tanh", "tanh", "tanh", "tanh", "tanh", "Hyperbolic tangent", true, 1, NULL},
    {"coth", "coth", "coth", "coth", "coth", "Hyperbolic cotangent", true, 1, NULL},
    {"sech", "sech", "sech", "sech", "sech", "Hyperbolic secant", true, 1, NULL},
    {"csch", "csch", "csch", "csch", "csch", "Hyperbolic cosecant", true, 1, NULL},
    
    // Logarithmic and exponential functions
    {"log", "log", "log", "log", "log", "Logarithm", true, 1, NULL},
    {"ln", "ln", "ln", "ln", "ln", "Natural logarithm", true, 1, NULL},
    {"lg", "lg", "lg", "lg", "lg", "Common logarithm", true, 1, NULL},
    {"exp", "exp", "exp", "exp", "exp", "Exponential", true, 1, NULL},
    
    // Other mathematical functions
    {"abs", "abs", "abs", "abs", "|·|", "Absolute value", true, 1, "parse_abs"},
    {"min", "min", "min", "min", "min", "Minimum", true, -1, NULL},
    {"max", "max", "max", "max", "max", "Maximum", true, -1, NULL},
    {"gcd", "gcd", "gcd", "gcd", "gcd", "Greatest common divisor", true, -1, NULL},
    {"lcm", "lcm", "lcm", "lcm", "lcm", "Least common multiple", true, -1, NULL},
    
    {NULL, NULL, NULL, NULL, NULL, NULL, false, 0, NULL}
};

static const MathExprDef special_symbols[] = {
    // Greek lowercase letters
    {"alpha", "alpha", "alpha", "alpha", "α", "Greek letter alpha", false, 0, NULL},
    {"beta", "beta", "beta", "beta", "β", "Greek letter beta", false, 0, NULL},
    {"gamma", "gamma", "gamma", "gamma", "γ", "Greek letter gamma", false, 0, NULL},
    {"delta", "delta", "delta", "delta", "δ", "Greek letter delta", false, 0, NULL},
    {"epsilon", "epsilon", "epsilon", "epsilon", "ε", "Greek letter epsilon", false, 0, NULL},
    {"varepsilon", "epsilon.alt", "epsilon", "varepsilon", "ε", "Variant epsilon", false, 0, NULL},
    {"zeta", "zeta", "zeta", "zeta", "ζ", "Greek letter zeta", false, 0, NULL},
    {"eta", "eta", "eta", "eta", "η", "Greek letter eta", false, 0, NULL},
    {"theta", "theta", "theta", "theta", "θ", "Greek letter theta", false, 0, NULL},
    {"vartheta", "theta.alt", "theta", "vartheta", "ϑ", "Variant theta", false, 0, NULL},
    {"iota", "iota", "iota", "iota", "ι", "Greek letter iota", false, 0, NULL},
    {"kappa", "kappa", "kappa", "kappa", "κ", "Greek letter kappa", false, 0, NULL},
    {"lambda", "lambda", "lambda", "lambda", "λ", "Greek letter lambda", false, 0, NULL},
    {"mu", "mu", "mu", "mu", "μ", "Greek letter mu", false, 0, NULL},
    {"nu", "nu", "nu", "nu", "ν", "Greek letter nu", false, 0, NULL},
    {"xi", "xi", "xi", "xi", "ξ", "Greek letter xi", false, 0, NULL},
    {"omicron", "omicron", "omicron", "omicron", "ο", "Greek letter omicron", false, 0, NULL},
    {"pi", "pi", "pi", "pi", "π", "Greek letter pi", false, 0, NULL},
    {"varpi", "pi.alt", "pi", "varpi", "ϖ", "Variant pi", false, 0, NULL},
    {"rho", "rho", "rho", "rho", "ρ", "Greek letter rho", false, 0, NULL},
    {"varrho", "rho.alt", "rho", "varrho", "ϱ", "Variant rho", false, 0, NULL},
    {"sigma", "sigma", "sigma", "sigma", "σ", "Greek letter sigma", false, 0, NULL},
    {"varsigma", "sigma.alt", "sigma", "varsigma", "ς", "Variant sigma", false, 0, NULL},
    {"tau", "tau", "tau", "tau", "τ", "Greek letter tau", false, 0, NULL},
    {"upsilon", "upsilon", "upsilon", "upsilon", "υ", "Greek letter upsilon", false, 0, NULL},
    {"phi", "phi", "phi", "phi", "φ", "Greek letter phi", false, 0, NULL},
    {"varphi", "phi.alt", "phi", "varphi", "ϕ", "Variant phi", false, 0, NULL},
    {"chi", "chi", "chi", "chi", "χ", "Greek letter chi", false, 0, NULL},
    {"psi", "psi", "psi", "psi", "ψ", "Greek letter psi", false, 0, NULL},
    {"omega", "omega", "omega", "omega", "ω", "Greek letter omega", false, 0, NULL},
    
    // Greek uppercase letters
    {"Gamma", "Gamma", "Gamma", "Gamma", "Γ", "Greek letter Gamma", false, 0, NULL},
    {"Delta", "Delta", "Delta", "Delta", "Δ", "Greek letter Delta", false, 0, NULL},
    {"Theta", "Theta", "Theta", "Theta", "Θ", "Greek letter Theta", false, 0, NULL},
    {"Lambda", "Lambda", "Lambda", "Lambda", "Λ", "Greek letter Lambda", false, 0, NULL},
    {"Xi", "Xi", "Xi", "Xi", "Ξ", "Greek letter Xi", false, 0, NULL},
    {"Pi", "Pi", "Pi", "Pi", "Π", "Greek letter Pi", false, 0, NULL},
    {"Sigma", "Sigma", "Sigma", "Sigma", "Σ", "Greek letter Sigma", false, 0, NULL},
    {"Upsilon", "Upsilon", "Upsilon", "Upsilon", "Υ", "Greek letter Upsilon", false, 0, NULL},
    {"Phi", "Phi", "Phi", "Phi", "Φ", "Greek letter Phi", false, 0, NULL},
    {"Chi", "Chi", "Chi", "Chi", "Χ", "Greek letter Chi", false, 0, NULL},
    {"Psi", "Psi", "Psi", "Psi", "Ψ", "Greek letter Psi", false, 0, NULL},
    {"Omega", "Omega", "Omega", "Omega", "Ω", "Greek letter Omega", false, 0, NULL},
    
    // Special mathematical symbols
    {"ell", "ell", "ell", "ell", "ℓ", "Script lowercase l", false, 0, NULL},
    {"hbar", "hbar", "hbar", "hbar", "ℏ", "Planck constant", false, 0, NULL},
    {"imath", "imath", "imath", "imath", "ı", "Dotless i", false, 0, NULL},
    {"jmath", "jmath", "jmath", "jmath", "ȷ", "Dotless j", false, 0, NULL},
    {"aleph", "aleph", "aleph", "aleph", "ℵ", "Aleph", false, 0, NULL},
    {"beth", "beth", "beth", "beth", "ℶ", "Beth", false, 0, NULL},
    {"gimel", "gimel", "gimel", "gimel", "ℷ", "Gimel", false, 0, NULL},
    {"daleth", "daleth", "daleth", "daleth", "ℸ", "Daleth", false, 0, NULL},
    {"infty", "infinity", "inf", "infty", "∞", "Infinity", false, 0, NULL},
    {"partial", "diff", "partial", "partial", "∂", "Partial derivative", false, 0, NULL},
    {"nabla", "nabla", "nabla", "nabla", "∇", "Nabla", false, 0, NULL},
    {"emptyset", "nothing", "emptyset", "emptyset", "∅", "Empty set", false, 0, NULL},
    {"cdots", "cdots", "cdots", "cdots", "⋯", "Centered dots", false, 0, NULL},
    {"ldots", "ldots", "ldots", "ldots", "…", "Lower dots", false, 0, NULL},
    {"vdots", "vdots", "vdots", "vdots", "⋮", "Vertical dots", false, 0, NULL},
    {"ddots", "ddots", "ddots", "ddots", "⋱", "Diagonal dots", false, 0, NULL},
    
    {NULL, NULL, NULL, NULL, NULL, NULL, false, 0, NULL}
};

static const MathExprDef fractions[] = {
    {"frac", "frac", "frac", "frac", "fraction", "Basic fraction", true, 2, "parse_frac"},
    {"dfrac", "display(frac)", "frac", "frac", "fraction", "Display-style fraction", true, 2, "parse_frac_style"},
    {"tfrac", "inline(frac)", "frac", "frac", "fraction", "Text-style fraction", true, 2, "parse_frac_style"},
    {"cfrac", "cfrac", "cfrac", "frac", "fraction", "Continued fraction", true, 2, "parse_frac_style"},
    {"binom", "binom", "binom", "binom", "binomial", "Binomial coefficient", true, 2, "parse_binomial"},
    {"choose", "choose", "choose", "choose", "binomial", "Choose notation", true, 2, "parse_choose"},
    {"partial_frac", "partial", "d/dx", "partial_derivative", "∂/∂", "Partial derivative fraction", true, -1, "parse_partial_derivative"},
    
    {NULL, NULL, NULL, NULL, NULL, NULL, false, 0, NULL}
};

static const MathExprDef roots[] = {
    {"sqrt", "sqrt", "sqrt", "sqrt", "√", "Square root", true, 1, "parse_sqrt"},
    {"cbrt", "root(3)", "cbrt", "root", "∛", "Cube root", true, 1, "parse_root"},
    {"root", "root", "root", "root", "ⁿ√", "n-th root", true, 2, "parse_root_with_index"},
    
    {NULL, NULL, NULL, NULL, NULL, NULL, false, 0, NULL}
};

static const MathExprDef accents[] = {
    {"hat", "hat", "hat", "hat", "̂", "Hat accent", true, 1, "parse_accent"},
    {"widehat", "hat", "widehat", "widehat", "̂", "Wide hat accent", true, 1, "parse_accent"},
    {"tilde", "tilde", "tilde", "tilde", "̃", "Tilde accent", true, 1, "parse_accent"},
    {"widetilde", "tilde", "widetilde", "widetilde", "̃", "Wide tilde accent", true, 1, "parse_accent"},
    {"bar", "overline", "bar", "bar", "̄", "Bar accent", true, 1, "parse_accent"},
    {"overline", "overline", "overline", "overline", "̄", "Overline accent", true, 1, "parse_accent"},
    {"vec", "arrow", "vec", "vec", "⃗", "Vector arrow", true, 1, "parse_accent"},
    {"overrightarrow", "arrow", "overrightarrow", "overrightarrow", "⃗", "Right arrow accent", true, 1, "parse_accent"},
    {"dot", "dot", "dot", "dot", "̇", "Dot accent", true, 1, "parse_accent"},
    {"ddot", "dot.double", "ddot", "ddot", "̈", "Double dot accent", true, 1, "parse_accent"},
    {"acute", "acute", "acute", "acute", "́", "Acute accent", true, 1, "parse_accent"},
    {"grave", "grave", "grave", "grave", "̀", "Grave accent", true, 1, "parse_accent"},
    {"breve", "breve", "breve", "breve", "̆", "Breve accent", true, 1, "parse_accent"},
    {"check", "caron", "check", "check", "̌", "Check accent", true, 1, "parse_accent"},
    
    {NULL, NULL, NULL, NULL, NULL, NULL, false, 0, NULL}
};

static const MathExprDef arrows[] = {
    {"to", "->", "->", "to", "→", "Right arrow", false, 0, NULL},
    {"rightarrow", "->", "->", "rightarrow", "→", "Right arrow", false, 0, NULL},
    {"leftarrow", "<-", "<-", "leftarrow", "←", "Left arrow", false, 0, NULL},
    {"leftrightarrow", "<->", "<->", "leftrightarrow", "↔", "Left-right arrow", false, 0, NULL},
    {"Rightarrow", "=>", "=>", "Rightarrow", "⇒", "Right double arrow", false, 0, NULL},
    {"Leftarrow", "<=", "<=", "Leftarrow", "⇐", "Left double arrow", false, 0, NULL},
    {"Leftrightarrow", "<=>", "<=>", "Leftrightarrow", "⇔", "Left-right double arrow", false, 0, NULL},
    {"mapsto", "|->", "|->", "mapsto", "↦", "Maps to", false, 0, NULL},
    {"longmapsto", "|-->", "|-->", "longmapsto", "⟼", "Long maps to", false, 0, NULL},
    {"longrightarrow", "-->", "-->", "longrightarrow", "⟶", "Long right arrow", false, 0, NULL},
    {"longleftarrow", "<--", "<--", "longleftarrow", "⟵", "Long left arrow", false, 0, NULL},
    {"uparrow", "up", "up", "uparrow", "↑", "Up arrow", false, 0, NULL},
    {"downarrow", "down", "down", "downarrow", "↓", "Down arrow", false, 0, NULL},
    {"updownarrow", "updown", "updown", "updownarrow", "↕", "Up-down arrow", false, 0, NULL},
    {"Uparrow", "Up", "Up", "Uparrow", "⇑", "Up double arrow", false, 0, NULL},
    {"Downarrow", "Down", "Down", "Downarrow", "⇓", "Down double arrow", false, 0, NULL},
    {"Updownarrow", "UpDown", "UpDown", "Updownarrow", "⇕", "Up-down double arrow", false, 0, NULL},
    
    {NULL, NULL, NULL, NULL, NULL, NULL, false, 0, NULL}
};

static const MathExprDef big_operators[] = {
    {"sum", "sum", "sum", "sum", "∑", "Summation", true, -1, "parse_big_operator"},
    {"prod", "product", "prod", "prod", "∏", "Product", true, -1, "parse_big_operator"},
    {"coprod", "coproduct", "coprod", "coprod", "∐", "Coproduct", true, -1, "parse_big_operator"},
    {"int", "integral", "int", "int", "∫", "Integral", true, -1, "parse_big_operator"},
    {"iint", "integral.double", "iint", "iint", "∬", "Double integral", true, -1, "parse_big_operator"},
    {"iiint", "integral.triple", "iiint", "iiint", "∭", "Triple integral", true, -1, "parse_big_operator"},
    {"oint", "integral.cont", "oint", "oint", "∮", "Contour integral", true, -1, "parse_big_operator"},
    {"oiint", "integral.surf", "oiint", "oiint", "∯", "Surface integral", true, -1, "parse_big_operator"},
    {"oiiint", "integral.vol", "oiiint", "oiiint", "∰", "Volume integral", true, -1, "parse_big_operator"},
    {"bigcup", "union.big", "bigcup", "bigcup", "⋃", "Big union", true, -1, "parse_big_operator"},
    {"bigcap", "sect.big", "bigcap", "bigcap", "⋂", "Big intersection", true, -1, "parse_big_operator"},
    {"bigoplus", "plus.big", "bigoplus", "bigoplus", "⊕", "Big circled plus", true, -1, "parse_big_operator"},
    {"bigotimes", "times.big", "bigotimes", "bigotimes", "⊗", "Big circled times", true, -1, "parse_big_operator"},
    {"bigwedge", "and.big", "bigwedge", "bigwedge", "⋀", "Big logical and", true, -1, "parse_big_operator"},
    {"bigvee", "or.big", "bigvee", "bigvee", "⋁", "Big logical or", true, -1, "parse_big_operator"},
    {"lim", "lim", "lim", "lim", "lim", "Limit", true, -1, "parse_limit"},
    {"limsup", "limsup", "limsup", "limsup", "lim sup", "Limit superior", true, -1, "parse_limit"},
    {"liminf", "liminf", "liminf", "liminf", "lim inf", "Limit inferior", true, -1, "parse_limit"},
    
    {NULL, NULL, NULL, NULL, NULL, NULL, false, 0, NULL}
};

static const MathExprDef delimiters[] = {
    {"abs", "abs", "abs", "abs", "|·|", "Absolute value", true, 1, "parse_abs"},
    {"lvert", "abs", "abs", "lvert", "|", "Left vertical bar", true, 1, "parse_abs"},
    {"norm", "norm", "norm", "norm", "‖·‖", "Norm", true, 1, "parse_norm"},
    {"lVert", "norm", "norm", "lVert", "‖", "Left double vertical bar", true, 1, "parse_norm"},
    {"ceil", "ceil", "ceil", "ceil", "⌈·⌉", "Ceiling", true, 1, "parse_ceil_floor"},
    {"lceil", "ceil", "ceil", "lceil", "⌈", "Left ceiling", false, 0, NULL},
    {"rceil", "ceil", "ceil", "rceil", "⌉", "Right ceiling", false, 0, NULL},
    {"floor", "floor", "floor", "floor", "⌊·⌋", "Floor", true, 1, "parse_ceil_floor"},
    {"lfloor", "floor", "floor", "lfloor", "⌊", "Left floor", false, 0, NULL},
    {"rfloor", "floor", "floor", "rfloor", "⌋", "Right floor", false, 0, NULL},
    {"langle", "inner_product", "inner_product", "langle", "⟨", "Left angle bracket", true, -1, "parse_inner_product"},
    {"rangle", ">", ">", "rangle", "⟩", "Right angle bracket", false, 0, NULL},
    {"<", "<", "<", "inner_product", "⟨·,·⟩", "Inner product", true, -1, "parse_inner_product"},
    
    {NULL, NULL, NULL, NULL, NULL, NULL, false, 0, NULL}
};

static const MathExprDef relations[] = {
    {"=", "=", "=", "eq", "=", "Equals", false, 0, NULL},
    {"neq", "!=", "!=", "neq", "≠", "Not equal", false, 0, NULL},
    {"ne", "!=", "!=", "ne", "≠", "Not equal", false, 0, NULL},
    {"<", "<", "<", "lt", "<", "Less than", false, 0, NULL},
    {">", ">", ">", "gt", ">", "Greater than", false, 0, NULL},
    {"leq", "<=", "<=", "leq", "≤", "Less than or equal", false, 0, NULL},
    {"le", "<=", "<=", "le", "≤", "Less than or equal", false, 0, NULL},
    {"geq", ">=", ">=", "geq", "≥", "Greater than or equal", false, 0, NULL},
    {"ge", ">=", ">=", "ge", "≥", "Greater than or equal", false, 0, NULL},
    {"ll", "<<", "<<", "ll", "≪", "Much less than", false, 0, NULL},
    {"gg", ">>", ">>", "gg", "≫", "Much greater than", false, 0, NULL},
    {"equiv", "===", "===", "equiv", "≡", "Equivalent", false, 0, NULL},
    {"approx", "~~", "~~", "approx", "≈", "Approximately equal", false, 0, NULL},
    {"sim", "~", "~", "sim", "∼", "Similar", false, 0, NULL},
    {"simeq", "~=", "~=", "simeq", "≃", "Similar or equal", false, 0, NULL},
    {"cong", "~=", "~=", "cong", "≅", "Congruent", false, 0, NULL},
    {"propto", "prop", "prop", "propto", "∝", "Proportional to", false, 0, NULL},
    
    {NULL, NULL, NULL, NULL, NULL, NULL, false, 0, NULL}
};

static const MathExprDef set_theory[] = {
    {"in", "in", "in", "in", "∈", "Element of", false, 0, NULL},
    {"notin", "in.not", "notin", "notin", "∉", "Not element of", false, 0, NULL},
    {"ni", "ni", "ni", "ni", "∋", "Contains as member", false, 0, NULL},
    {"notni", "ni.not", "notni", "notni", "∌", "Does not contain", false, 0, NULL},
    {"subset", "subset", "subset", "subset", "⊂", "Subset", false, 0, NULL},
    {"supset", "supset", "supset", "supset", "⊃", "Superset", false, 0, NULL},
    {"subseteq", "subset.eq", "subseteq", "subseteq", "⊆", "Subset or equal", false, 0, NULL},
    {"supseteq", "supset.eq", "supseteq", "supseteq", "⊇", "Superset or equal", false, 0, NULL},
    {"subsetneq", "subset.neq", "subsetneq", "subsetneq", "⊊", "Subset not equal", false, 0, NULL},
    {"supsetneq", "supset.neq", "supsetneq", "supsetneq", "⊋", "Superset not equal", false, 0, NULL},
    {"cup", "union", "cup", "cup", "∪", "Union", false, 0, NULL},
    {"cap", "sect", "cap", "cap", "∩", "Intersection", false, 0, NULL},
    {"setminus", "without", "setminus", "setminus", "∖", "Set minus", false, 0, NULL},
    {"emptyset", "emptyset", "emptyset", "emptyset", "∅", "Empty set", false, 0, NULL},
    {"varnothing", "emptyset", "varnothing", "varnothing", "∅", "Empty set variant", false, 0, NULL},
    {"triangle", "triangle", "triangle", "triangle", "△", "Triangle", false, 0, NULL},
    {"triangleq", "triangle.eq", "triangleq", "triangleq", "≜", "Triangle equal", false, 0, NULL},
    {"sqcup", "sqcup", "sqcup", "sqcup", "⊔", "Square cup", false, 0, NULL},
    {"sqcap", "sqcap", "sqcap", "sqcap", "⊓", "Square cap", false, 0, NULL},
    {"uplus", "uplus", "uplus", "uplus", "⊎", "Multiset union", false, 0, NULL},
    
    {NULL, NULL, NULL, NULL, NULL, NULL, false, 0, NULL}
};

static const MathExprDef logic[] = {
    {"land", "and", "and", "land", "∧", "Logical and", false, 0, NULL},
    {"wedge", "and", "and", "wedge", "∧", "Logical and", false, 0, NULL},
    {"lor", "or", "or", "lor", "∨", "Logical or", false, 0, NULL},
    {"vee", "or", "or", "vee", "∨", "Logical or", false, 0, NULL},
    {"lnot", "not", "not", "lnot", "¬", "Logical not", false, 0, NULL},
    {"neg", "not", "not", "neg", "¬", "Logical negation", true, 1, NULL},
    {"implies", "=>", "=>", "implies", "⟹", "Implies", false, 0, NULL},
    {"iff", "<=>", "<=>", "iff", "⟺", "If and only if", false, 0, NULL},
    {"forall", "forall", "forall", "forall", "∀", "For all", false, 0, NULL},
    {"exists", "exists", "exists", "exists", "∃", "There exists", false, 0, NULL},
    {"nexists", "exists.not", "nexists", "nexists", "∄", "There does not exist", false, 0, NULL},
    {"vdash", "|-", "|-", "vdash", "⊢", "Proves", false, 0, NULL},
    {"dashv", "-|", "-|", "dashv", "⊣", "Does not prove", false, 0, NULL},
    {"models", "|=", "|=", "models", "⊨", "Models", false, 0, NULL},
    {"top", "top", "top", "top", "⊤", "Top", false, 0, NULL},
    {"bot", "bot", "bot", "bot", "⊥", "Bottom", false, 0, NULL},
    
    {NULL, NULL, NULL, NULL, NULL, NULL, false, 0, NULL}
};

static const MathExprDef number_sets[] = {
    {"mathbb{N}", "NN", "N", "naturals", "ℕ", "Natural numbers", false, 0, NULL},
    {"mathbb{Z}", "ZZ", "Z", "integers", "ℤ", "Integers", false, 0, NULL},
    {"mathbb{Q}", "QQ", "Q", "rationals", "ℚ", "Rational numbers", false, 0, NULL},
    {"mathbb{R}", "RR", "R", "reals", "ℝ", "Real numbers", false, 0, NULL},
    {"mathbb{C}", "CC", "C", "complex", "ℂ", "Complex numbers", false, 0, NULL},
    {"mathbb{H}", "HH", "H", "quaternions", "ℍ", "Quaternions", false, 0, NULL},
    {"mathbb{P}", "PP", "P", "primes", "ℙ", "Prime numbers", false, 0, NULL},
    {"mathbb{F}", "FF", "F", "field", "𝔽", "Field", false, 0, NULL},
    
    {NULL, NULL, NULL, NULL, NULL, NULL, false, 0, NULL}
};

// Geometry expressions
static const MathExprDef geometry[] = {
    {"angle", "angle", "angle", "angle", "∠", "Angle symbol", false, 0, NULL},
    {"triangle", "triangle", "triangle", "triangle", "△", "Triangle symbol", false, 0, NULL},
    {"square", "square", "square", "square", "□", "Square symbol", false, 0, NULL},
    {"circle", "circle", "circle", "circle", "○", "Circle symbol", false, 0, NULL},
    {"diamond", "diamond", "diamond", "diamond", "◊", "Diamond symbol", false, 0, NULL},
    {"parallel", "parallel", "parallel", "parallel", "∥", "Parallel symbol", false, 0, NULL},
    {"perp", "perp", "perp", "perp", "⊥", "Perpendicular symbol", false, 0, NULL},
    {"perpendicular", "perp", "perp", "perp", "⊥", "Perpendicular symbol", false, 0, NULL},
    {"cong", "cong", "cong", "congruent", "≅", "Congruent symbol", false, 0, NULL},
    {"sim", "sim", "sim", "similar", "∼", "Similar symbol", false, 0, NULL},
    {"sphericalangle", "sphericalangle", "sphericalangle", "sphericalangle", "∢", "Spherical angle", false, 0, NULL},
    {"measuredangle", "measuredangle", "measuredangle", "measuredangle", "∡", "Measured angle", false, 0, NULL},
    {"bigcirc", "circle.big", "bigcircle", "big_circle", "○", "Big circle", false, 0, NULL},
    {"blacksquare", "square.filled", "blacksquare", "black_square", "■", "Black square", false, 0, NULL},
    {"blacktriangle", "triangle.filled", "blacktriangle", "black_triangle", "▲", "Black triangle", false, 0, NULL},
    {"blacklozenge", "diamond.filled", "blackdiamond", "black_diamond", "♦", "Black diamond", false, 0, NULL},
    
    {NULL, NULL, NULL, NULL, NULL, NULL, false, 0, NULL}
};

// Calculus expressions
static const MathExprDef calculus[] = {
    {"partial", "diff", "partial", "partial", "∂", "Partial derivative", false, 0, NULL},
    {"nabla", "nabla", "nabla", "nabla", "∇", "Nabla operator", false, 0, NULL},
    {"grad", "grad", "grad", "gradient", "∇", "Gradient operator", false, 0, NULL},
    {"divergence", "div", "div", "divergence", "∇·", "Divergence operator", false, 0, NULL},
    {"curl", "curl", "curl", "curl", "∇×", "Curl operator", false, 0, NULL},
    {"laplacian", "laplacian", "laplacian", "laplacian", "∇²", "Laplacian operator", false, 0, NULL},
    {"dd", "dd", "d", "differential", "d", "Differential operator", true, 1, NULL},
    {"mathrm{d}", "dd", "d", "differential", "d", "Differential operator", true, 1, NULL},
    {"prime", "'", "'", "derivative", "′", "Prime derivative", false, 0, NULL},
    {"pprime", "''", "''", "second_derivative", "″", "Double prime derivative", false, 0, NULL},
    
    {NULL, NULL, NULL, NULL, NULL, NULL, false, 0, NULL}
};

// Algebra expressions
static const MathExprDef algebra[] = {
    {"binom", "binom", "C", "binomial", "⁽ⁿ_ₖ⁾", "Binomial coefficient", true, 2, NULL},
    {"choose", "binom", "C", "binomial", "⁽ⁿ_ₖ⁾", "Binomial coefficient", true, 2, NULL},
    {"det", "det", "det", "determinant", "det", "Determinant", true, 1, NULL},
    {"tr", "tr", "tr", "trace", "tr", "Trace", true, 1, NULL},
    {"rank", "rank", "rank", "rank", "rank", "Matrix rank", true, 1, NULL},
    {"ker", "ker", "ker", "kernel", "ker", "Kernel", true, 1, NULL},
    {"im", "im", "im", "image", "im", "Image", true, 1, NULL},
    {"span", "span", "span", "span", "span", "Span", true, 1, NULL},
    {"dim", "dim", "dim", "dimension", "dim", "Dimension", true, 1, NULL},
    {"null", "null", "null", "null", "null", "Null space", true, 1, NULL},
    
    {NULL, NULL, NULL, NULL, NULL, NULL, false, 0, NULL}
};

// Typography expressions
static const MathExprDef typography[] = {
    {"mathbf", "bold", "bf", "mathbf", "𝐛𝐨𝐥𝐝", "Bold text", true, 1, NULL},
    {"mathit", "italic", "it", "mathit", "𝑖𝑡𝑎𝑙𝑖𝑐", "Italic text", true, 1, NULL},
    {"mathcal", "cal", "cal", "mathcal", "𝒸𝒶𝓁", "Calligraphic text", true, 1, NULL},
    {"mathfrak", "frak", "frak", "mathfrak", "𝔣𝔯𝔞𝔨", "Fraktur text", true, 1, NULL},
    {"mathbb", "bb", "bb", "mathbb", "𝔹", "Blackboard bold text", true, 1, NULL},
    {"mathrm", "upright", "rm", "mathrm", "roman", "Roman text", true, 1, NULL},
    {"mathsf", "sans", "sf", "mathsf", "sans", "Sans-serif text", true, 1, NULL},
    {"mathtt", "mono", "tt", "mathtt", "mono", "Monospace text", true, 1, NULL},
    {"text", "text", "text", "text", "text", "Regular text", true, 1, NULL},
    {"textbf", "text.bold", "textbf", "textbf", "bold", "Bold text", true, 1, NULL},
    {"textit", "text.italic", "textit", "textit", "italic", "Italic text", true, 1, NULL},
    {"boldsymbol", "boldsymbol", "boldsymbol", "boldsymbol", "𝛂", "Bold symbol", true, 1, NULL},
    {"mathscr", "script", "scr", "mathscr", "𝒮", "Script text", true, 1, NULL},
    
    {NULL, NULL, NULL, NULL, NULL, NULL, false, 0, NULL}
};

// Environment expressions (special handling needed)
static const MathExprDef environments[] = {
    {"cases", "cases", "cases", "cases", "{", "Cases environment", true, -1, NULL},
    {"aligned", "aligned", "aligned", "aligned", "⎧", "Aligned environment", true, -1, NULL},
    {"array", "array", "array", "array", "[]", "Array environment", true, -1, NULL},
    {"matrix", "mat", "matrix", "matrix", "[]", "Matrix environment", true, -1, NULL},
    {"pmatrix", "pmat", "pmatrix", "pmatrix", "()", "Parentheses matrix", true, -1, NULL},
    {"bmatrix", "bmat", "bmatrix", "bmatrix", "[]", "Brackets matrix", true, -1, NULL},
    {"vmatrix", "vmat", "vmatrix", "vmatrix", "||", "Vertical bars matrix", true, -1, NULL},
    {"Vmatrix", "Vmat", "Vmatrix", "Vmatrix", "‖‖", "Double vertical bars matrix", true, -1, NULL},
    {"split", "split", "split", "split", "⎧", "Split environment", true, -1, NULL},
    {"gather", "gather", "gather", "gather", "⎧", "Gather environment", true, -1, NULL},
    
    {NULL, NULL, NULL, NULL, NULL, NULL, false, 0, NULL}
};

// Spacing expressions
static const MathExprDef spacing[] = {
    {"quad", "quad", "quad", "quad", "  ", "Quad space", false, 0, NULL},
    {"qquad", "qquad", "qquad", "qquad", "    ", "Double quad space", false, 0, NULL},
    {"!", "neg_space", "!", "neg_space", "", "Thin negative space", false, 0, NULL},
    {",", "thin_space", ",", "thin_space", " ", "Thin space", false, 0, NULL},
    {":", "med_space", ":", "med_space", " ", "Medium space", false, 0, NULL},
    {";", "thick_space", ";", "thick_space", "  ", "Thick space", false, 0, NULL},
    {"enspace", "enspace", "enspace", "en_space", " ", "En space", false, 0, NULL},
    {"thinspace", "thin", "thinspace", "thin_space", " ", "Thin space", false, 0, NULL},
    {"medspace", "med", "medspace", "med_space", " ", "Medium space", false, 0, NULL},
    {"thickspace", "thick", "thickspace", "thick_space", "  ", "Thick space", false, 0, NULL},
    
    {NULL, NULL, NULL, NULL, NULL, NULL, false, 0, NULL}
};

// Modular arithmetic expressions
static const MathExprDef modular[] = {
    {"bmod", "mod", "mod", "binary_mod", "mod", "Binary modulo", true, 1, NULL},
    {"pmod", "pmod", "pmod", "parentheses_mod", "(mod", "Parentheses modulo", true, 1, NULL},
    {"mod", "mod", "mod", "modulo", "mod", "Modulo operator", true, 1, NULL},
    {"pod", "pod", "pod", "pod", "(", "Parentheses operator", true, 1, NULL},
    {"gcd", "gcd", "gcd", "gcd", "gcd", "Greatest common divisor", true, 2, NULL},
    {"lcm", "lcm", "lcm", "lcm", "lcm", "Least common multiple", true, 2, NULL},
    {"equiv", "equiv", "equiv", "equivalent", "≡", "Equivalent modulo", false, 0, NULL},
    {"not\\equiv", "not equiv", "not equiv", "not_equivalent", "≢", "Not equivalent modulo", false, 0, NULL},
    
    {NULL, NULL, NULL, NULL, NULL, NULL, false, 0, NULL}
};

// Circled operators
static const MathExprDef circled_operators[] = {
    {"oplus", "plus.circle", "xor", "circled_plus", "⊕", "Circled plus", false, 0, NULL},
    {"otimes", "times.circle", "tensor", "circled_times", "⊗", "Circled times", false, 0, NULL},
    {"odot", "dot.circle", "dot_prod", "circled_dot", "⊙", "Circled dot", false, 0, NULL},
    {"oslash", "slash.circle", "oslash", "circled_slash", "⊘", "Circled slash", false, 0, NULL},
    {"ominus", "minus.circle", "ominus", "circled_minus", "⊖", "Circled minus", false, 0, NULL},
    {"ocirc", "compose.circle", "ocirc", "circled_compose", "∘", "Circled compose", false, 0, NULL},
    
    {NULL, NULL, NULL, NULL, NULL, NULL, false, 0, NULL}
};

// Boxed operators
static const MathExprDef boxed_operators[] = {
    {"boxplus", "plus.square", "boxplus", "boxed_plus", "⊞", "Boxed plus", false, 0, NULL},
    {"boxtimes", "times.square", "boxtimes", "boxed_times", "⊠", "Boxed times", false, 0, NULL},
    {"boxminus", "minus.square", "boxminus", "boxed_minus", "⊟", "Boxed minus", false, 0, NULL},
    {"boxdot", "dot.square", "boxdot", "boxed_dot", "⊡", "Boxed dot", false, 0, NULL},
    
    {NULL, NULL, NULL, NULL, NULL, NULL, false, 0, NULL}
};

// Extended arrows (bidirectional, mapping)
static const MathExprDef extended_arrows[] = {
    {"leftrightarrow", "<->", "<->", "leftrightarrow", "↔", "Left-right arrow", false, 0, NULL},
    {"Leftrightarrow", "<=>", "<=>", "Leftrightarrow", "⇔", "Left-right double arrow", false, 0, NULL},
    {"mapsto", "|->", "|->", "mapsto", "↦", "Maps to", false, 0, NULL},
    {"longmapsto", "|-->", "|-->", "longmapsto", "⟼", "Long maps to", false, 0, NULL},
    {"hookleftarrow", "hook<-", "hook<-", "hookleftarrow", "↩", "Hook left arrow", false, 0, NULL},
    {"hookrightarrow", "hook->", "hook->", "hookrightarrow", "↪", "Hook right arrow", false, 0, NULL},
    {"twoheadrightarrow", "twohead->", "twohead->", "twoheadrightarrow", "↠", "Two-headed right arrow", false, 0, NULL},
    {"twoheadleftarrow", "twohead<-", "twohead<-", "twoheadleftarrow", "↞", "Two-headed left arrow", false, 0, NULL},
    {"rightsquigarrow", "squiggle->", "squiggle->", "rightsquigarrow", "⇝", "Right squiggly arrow", false, 0, NULL},
    {"uparrow", "arrow.t", "up", "uparrow", "↑", "Up arrow", false, 0, NULL},
    {"downarrow", "arrow.b", "down", "downarrow", "↓", "Down arrow", false, 0, NULL},
    {"updownarrow", "updown", "updown", "updownarrow", "↕", "Up-down arrow", false, 0, NULL},
    {"Uparrow", "Up", "Up", "Uparrow", "⇑", "Up double arrow", false, 0, NULL},
    {"Downarrow", "Down", "Down", "Downarrow", "⇓", "Down double arrow", false, 0, NULL},
    {"Updownarrow", "UpDown", "UpDown", "Updownarrow", "⇕", "Up-down double arrow", false, 0, NULL},
    
    {NULL, NULL, NULL, NULL, NULL, NULL, false, 0, NULL}
};

// Extended relations (semantic relations, models, proofs)
static const MathExprDef extended_relations[] = {
    {"prec", "prec", "prec", "prec", "≺", "Precedes", false, 0, NULL},
    {"succ", "succ", "succ", "succ", "≻", "Succeeds", false, 0, NULL},
    {"mid", "mid", "mid", "mid", "∣", "Divides", false, 0, NULL},
    {"nmid", "nmid", "nmid", "nmid", "∤", "Does not divide", false, 0, NULL},
    {"simeq", "tilde.eq", "simeq", "similar_equal", "≃", "Similar or equal", false, 0, NULL},
    {"models", "models", "models", "models", "⊨", "Models", false, 0, NULL},
    {"vdash", "proves", "|-", "proves", "⊢", "Proves", false, 0, NULL},
    {"dashv", "dashv", "-|", "dashv", "⊣", "Does not prove", false, 0, NULL},
    {"top", "top", "true", "top", "⊤", "True/top", false, 0, NULL},
    {"bot", "bot", "false", "bot", "⊥", "False/bottom", false, 0, NULL},
    {"vDash", "entails", "||=", "entails", "⊩", "Entails", false, 0, NULL},
    {"Vdash", "forces", "||-", "forces", "⊪", "Forces", false, 0, NULL},
    {"Vvdash", "triple_bar", "|||", "triple_bar", "⊫", "Triple bar", false, 0, NULL},
    
    {NULL, NULL, NULL, NULL, NULL, NULL, false, 0, NULL}
};

// Derivatives and special notation
static const MathExprDef derivatives[] = {
    {"prime", "'", "'", "prime", "′", "Prime derivative", false, 0, "parse_prime"},
    {"dprime", "''", "''", "double_prime", "″", "Double prime derivative", false, 0, "parse_double_prime"},
    {"trprime", "'''", "'''", "triple_prime", "‴", "Triple prime derivative", false, 0, "parse_triple_prime"},
    {"backprime", "`", "`", "backprime", "‵", "Back prime", false, 0, NULL},
    
    {NULL, NULL, NULL, NULL, NULL, NULL, false, 0, NULL}
};

// Forward declarations for group parsers
static Item parse_basic_operator(Input *input, const char **math, MathFlavor flavor, const MathExprDef *def);
static Item parse_function(Input *input, const char **math, MathFlavor flavor, const MathExprDef *def);
static Item parse_special_symbol(Input *input, const char **math, MathFlavor flavor, const MathExprDef *def);
static Item parse_fraction(Input *input, const char **math, MathFlavor flavor, const MathExprDef *def);
static Item parse_root(Input *input, const char **math, MathFlavor flavor, const MathExprDef *def);
static Item parse_accent(Input *input, const char **math, MathFlavor flavor, const MathExprDef *def);
static Item parse_arrow(Input *input, const char **math, MathFlavor flavor, const MathExprDef *def);
static Item parse_big_operator(Input *input, const char **math, MathFlavor flavor, const MathExprDef *def);
static Item parse_delimiter(Input *input, const char **math, MathFlavor flavor, const MathExprDef *def);
static Item parse_relation(Input *input, const char **math, MathFlavor flavor, const MathExprDef *def);
static Item parse_set_theory(Input *input, const char **math, MathFlavor flavor, const MathExprDef *def);
static Item parse_logic(Input *input, const char **math, MathFlavor flavor, const MathExprDef *def);
static Item parse_number_set(Input *input, const char **math, MathFlavor flavor, const MathExprDef *def);
static Item parse_geometry(Input *input, const char **math, MathFlavor flavor, const MathExprDef *def);
static Item parse_calculus(Input *input, const char **math, MathFlavor flavor, const MathExprDef *def);
static Item parse_algebra(Input *input, const char **math, MathFlavor flavor, const MathExprDef *def);
static Item parse_typography(Input *input, const char **math, MathFlavor flavor, const MathExprDef *def);
static Item parse_environment(Input *input, const char **math, MathFlavor flavor, const MathExprDef *def);
static Item parse_spacing(Input *input, const char **math, MathFlavor flavor, const MathExprDef *def);
static Item parse_modular(Input *input, const char **math, MathFlavor flavor, const MathExprDef *def);
static Item parse_circled_operator(Input *input, const char **math, MathFlavor flavor, const MathExprDef *def);
static Item parse_boxed_operator(Input *input, const char **math, MathFlavor flavor, const MathExprDef *def);
static Item parse_extended_arrow(Input *input, const char **math, MathFlavor flavor, const MathExprDef *def);
static Item parse_extended_relation(Input *input, const char **math, MathFlavor flavor, const MathExprDef *def);
static Item parse_derivative(Input *input, const char **math, MathFlavor flavor, const MathExprDef *def);
static Item parse_inner_product(Input *input, const char **math, MathFlavor flavor, const MathExprDef *def);
static Item parse_partial_derivative(Input *input, const char **math, MathFlavor flavor, const MathExprDef *def);
static Item parse_partial_derivative_frac(Input *input, const char **math);
static Item parse_latex_sum_or_prod_enhanced(Input *input, const char **math, const MathExprDef *def);
static Item parse_latex_integral_enhanced(Input *input, const char **math, const MathExprDef *def);

// Forward declarations for utility functions
static Item parse_latex_frac_style(Input *input, const char **math, const char* style);
static Item parse_latex_root(Input *input, const char **math, const char* index);
static Item parse_latex_root_with_index(Input *input, const char **math);
static Item parse_latex_abs(Input *input, const char **math);
static Item parse_latex_norm(Input *input, const char **math);
static Item parse_latex_angle_brackets(Input *input, const char **math);
static Item parse_prime_notation(Input *input, const char **math, Item base);

// Group definition table
static const struct {
    MathExprGroup group;
    const MathExprDef *definitions;
    Item (*parser)(Input *input, const char **math, MathFlavor flavor, const MathExprDef *def);
    const char* group_name;
} math_groups[] = {
    {MATH_GROUP_BASIC_OPERATORS, basic_operators, parse_basic_operator, "Basic Operators"},
    {MATH_GROUP_FUNCTIONS, functions, parse_function, "Functions"},
    {MATH_GROUP_SPECIAL_SYMBOLS, special_symbols, parse_special_symbol, "Special Symbols"},
    {MATH_GROUP_FRACTIONS, fractions, parse_fraction, "Fractions"},
    {MATH_GROUP_ROOTS, roots, parse_root, "Roots"},
    {MATH_GROUP_ACCENTS, accents, parse_accent, "Accents"},
    {MATH_GROUP_ARROWS, arrows, parse_arrow, "Arrows"},
    {MATH_GROUP_BIG_OPERATORS, big_operators, parse_big_operator, "Big Operators"},
    {MATH_GROUP_DELIMITERS, delimiters, parse_delimiter, "Delimiters"},
    {MATH_GROUP_RELATIONS, relations, parse_relation, "Relations"},
    {MATH_GROUP_SET_THEORY, set_theory, parse_set_theory, "Set Theory"},
    {MATH_GROUP_LOGIC, logic, parse_logic, "Logic"},
    {MATH_GROUP_NUMBER_SETS, number_sets, parse_number_set, "Number Sets"},
    {MATH_GROUP_GEOMETRY, geometry, parse_geometry, "Geometry"},
    {MATH_GROUP_CALCULUS, calculus, parse_calculus, "Calculus"},
    {MATH_GROUP_ALGEBRA, algebra, parse_algebra, "Algebra"},
    {MATH_GROUP_TYPOGRAPHY, typography, parse_typography, "Typography"},
    {MATH_GROUP_ENVIRONMENTS, environments, parse_environment, "Environments"},
    {MATH_GROUP_SPACING, spacing, parse_spacing, "Spacing"},
    {MATH_GROUP_MODULAR, modular, parse_modular, "Modular"},
    {MATH_GROUP_CIRCLED_OPERATORS, circled_operators, parse_circled_operator, "Circled Operators"},
    {MATH_GROUP_BOXED_OPERATORS, boxed_operators, parse_boxed_operator, "Boxed Operators"},
    {MATH_GROUP_EXTENDED_ARROWS, extended_arrows, parse_extended_arrow, "Extended Arrows"},
    {MATH_GROUP_EXTENDED_RELATIONS, extended_relations, parse_extended_relation, "Extended Relations"},
    {MATH_GROUP_DERIVATIVES, derivatives, parse_derivative, "Derivatives"}
};

// Core parsing functions
static Item parse_math_expression(Input *input, const char **math, MathFlavor flavor);
static Item parse_relational_expression(Input *input, const char **math, MathFlavor flavor);
static Item parse_addition_expression(Input *input, const char **math, MathFlavor flavor);
static Item parse_multiplication_expression(Input *input, const char **math, MathFlavor flavor);
static Item parse_power_expression(Input *input, const char **math, MathFlavor flavor);
static Item parse_primary_with_postfix(Input *input, const char **math, MathFlavor flavor);
static Item parse_math_primary(Input *input, const char **math, MathFlavor flavor);
static Item parse_math_number(Input *input, const char **math);
static Item parse_math_identifier(Input *input, const char **math);
static Item create_binary_expr(Input *input, const char* op_name, Item left, Item right);
static void skip_math_whitespace(const char **math);
static bool is_relational_operator(const char *math);

// Helper functions
static const MathExprDef* find_math_expression(const char* cmd, MathFlavor flavor);
static Item create_math_element_with_attributes(Input *input, const char* element_name, const char* symbol, const char* description);
static Item parse_function_call(Input *input, const char **math, MathFlavor flavor, const char* func_name);

// use common utility functions from input.c and input-common.c
#define create_math_element input_create_element
#define add_attribute_to_element input_add_attribute_to_element

// Forward declarations for helper functions from input-common.cpp  
extern bool is_trig_function(const char* func_name);
extern bool is_log_function(const char* func_name);

// skip whitespace helper
static void skip_math_whitespace(const char **math) {
    skip_common_whitespace(math);
}

// Check if a LaTeX command is a relational operator
static bool is_relational_operator(const char *math) {
    if (*math != '\\') return false;
    
    // Check for relational operators that should be parsed at relational level
    if (strncmp(math, "\\neq", 4) == 0) return true;
    if (strncmp(math, "\\ne", 3) == 0) return true;
    if (strncmp(math, "\\leq", 4) == 0) return true;
    if (strncmp(math, "\\le", 3) == 0) return true;
    if (strncmp(math, "\\geq", 4) == 0) return true;
    if (strncmp(math, "\\ge", 3) == 0) return true;
    if (strncmp(math, "\\to", 3) == 0) return true;
    if (strncmp(math, "\\in", 3) == 0) return true;
    if (strncmp(math, "\\subset", 7) == 0) return true;
    if (strncmp(math, "\\subseteq", 9) == 0) return true;
    if (strncmp(math, "\\supseteq", 9) == 0) return true;
    if (strncmp(math, "\\cup", 4) == 0) return true;
    if (strncmp(math, "\\cap", 4) == 0) return true;
    if (strncmp(math, "\\land", 5) == 0) return true;
    if (strncmp(math, "\\lor", 4) == 0) return true;
    if (strncmp(math, "\\asymp", 6) == 0) return true;
    if (strncmp(math, "\\approx", 7) == 0) return true;
    if (strncmp(math, "\\equiv", 6) == 0) return true;
    if (strncmp(math, "\\sim", 4) == 0) return true;
    if (strncmp(math, "\\simeq", 6) == 0) return true;
    if (strncmp(math, "\\prec", 5) == 0) return true;
    if (strncmp(math, "\\succ", 5) == 0) return true;
    if (strncmp(math, "\\preceq", 7) == 0) return true;
    if (strncmp(math, "\\succeq", 7) == 0) return true;
    if (strncmp(math, "\\propto", 7) == 0) return true;
    
    return false;
}

// parse a number (integer or float)
static Item parse_math_number(Input *input, const char **math) {
    StringBuf* sb = input->sb;
    stringbuf_reset(sb);
    
    // handle negative sign
    bool is_negative = false;
    if (**math == '-') {
        is_negative = true;
        (*math)++;
    }
    
    // parse digits before decimal point
    while (**math && isdigit(**math)) {
        stringbuf_append_char(sb, **math);
        (*math)++;
    }
    
    bool is_float = false;
    // parse decimal point and digits after
    if (**math == '.') {
        is_float = true;
        stringbuf_append_char(sb, **math);
        (*math)++;
        while (**math && isdigit(**math)) {
            stringbuf_append_char(sb, **math);
            (*math)++;
        }
    }
    
    if (sb->length == 0) {
        stringbuf_reset(sb);
        return {.item = ITEM_ERROR};
    }
    
    String *num_string = sb->str;
    num_string->len = sb->length;
    num_string->ref_cnt = 0;
    
    // Convert to proper Lambda number
    Item result;
    if (is_float) {
        // Parse as float
        double value = strtod(num_string->chars, NULL);
        if (is_negative) value = -value;

        double *dval;
        MemPoolError err = pool_variable_alloc(input->pool, sizeof(double), (void**)&dval); 
        if (err != MEM_POOL_ERR_OK) return {.item = ITEM_ERROR};
        *dval = value;
        result = {.item = d2it(dval)};
    } else {
        // Parse as integer
        long value = strtol(num_string->chars, NULL, 10);
        if (is_negative) value = -value;
        
        // Use appropriate integer type based on size
        if (value >= INT32_MIN && value <= INT32_MAX) {
            result = {.item = (ITEM_INT | ((int64_t)(value) & 0x00FFFFFFFFFFFFFF))};
        } else {
            long *lval;
            MemPoolError err = pool_variable_alloc(input->pool, sizeof(long), (void**)&lval);
            if (err != MEM_POOL_ERR_OK) return {.item = ITEM_ERROR};
            *lval = value;
            result = {.item = l2it(lval)};
        }
    }
    
    stringbuf_reset(sb);
    log_debug("parse_math_number returning item=0x%llx, type=%d", result.item, get_type_id(result));
    return result;
}

// parse identifier/variable name as symbol with optional prime notation
static Item parse_math_identifier(Input *input, const char **math) {
    StringBuf* sb = input->sb;
    
    // parse letters and digits
    while (**math && (isalpha(**math) || isdigit(**math))) {
        stringbuf_append_char(sb, **math);
        (*math)++;
    }
    
    // Check if we have valid content (same pattern as command parsing)
    if (sb->length == 0) { 
        stringbuf_reset(sb);  
        return {.item = ITEM_ERROR}; 
    }

    // Create a null-terminated string from the buffer content
    char temp_buffer[256];  // Reasonable limit for math identifiers
    if (sb->length >= sizeof(temp_buffer)) {
        stringbuf_reset(sb);
        return {.item = ITEM_ERROR};
    }
    
    // Copy the content and null-terminate
    memcpy(temp_buffer, sb->str->chars, sb->length);
    temp_buffer[sb->length] = '\0';
    
    // Create proper string using input pool allocation
    String *id_string = input_create_string(input, temp_buffer);
    stringbuf_reset(sb);
    
    if (!id_string) {
        return {.item = ITEM_ERROR};
    }
    
    // Verify the string pointer is valid before encoding
    if ((uintptr_t)id_string < 0x1000) {
        // Invalid pointer - this would create a corrupted y2it value
        return {.item = ITEM_ERROR};
    }
    
    Item symbol_item = {.item = y2it(id_string)};

    // Check for prime notation after the identifier
    skip_math_whitespace(math);
    
    // Count consecutive single quotes for prime notation
    int prime_count = 0;
    const char* prime_start = *math;
    while (**math == '\'') {
        prime_count++;
        (*math)++;
    }
    
    if (prime_count > 0) {
        // Create derivative element based on prime count
        const char* element_name;
        const char* unicode_symbol;
        const char* description;
        
        switch (prime_count) {
            case 1:
                element_name = "prime";
                unicode_symbol = "′";
                description = "Prime derivative";
                break;
            case 2:
                element_name = "double_prime";
                unicode_symbol = "″";
                description = "Double prime derivative";
                break;
            case 3:
                element_name = "triple_prime";
                unicode_symbol = "‴";
                description = "Triple prime derivative";
                break;
            default:
                // For more than 3 primes, create a generic multi-prime
                element_name = "multi_prime";
                unicode_symbol = "′";
                description = "Multiple prime derivative";
                break;
        }
        
        // Create derivative element
        Element* derivative_element = create_math_element(input, element_name);
        if (!derivative_element) {
            return {.item = ITEM_ERROR};
        }
        
        // Add the base identifier as the first child
        list_push((List*)derivative_element, symbol_item);
        
        // Add attributes for symbol and description
        add_attribute_to_element(input, derivative_element, "symbol", unicode_symbol);
        add_attribute_to_element(input, derivative_element, "description", description);
        
        // For multi-prime, also add the count
        if (prime_count > 3) {
            char count_str[16];
            snprintf(count_str, sizeof(count_str), "%d", prime_count);
            add_attribute_to_element(input, derivative_element, "count", count_str);
        }
        
        // Set content length
        ((TypeElmt*)derivative_element->type)->content_length = ((List*)derivative_element)->length;
        
        return {.item = (uint64_t)derivative_element};
    }
    
    return symbol_item;
}

// parse latex fraction \frac{numerator}{denominator}
static Item parse_latex_frac(Input *input, const char **math) {
    skip_math_whitespace(math);
    
    // expect opening brace for numerator
    if (**math != '{') {
        return {.item = ITEM_ERROR};
    }
    (*math)++; // skip {
    
    // parse numerator
    Item numerator = parse_math_expression(input, math, MATH_FLAVOR_LATEX);
    if (numerator.item == ITEM_ERROR) {
        return {.item = ITEM_ERROR};
    }
    
    // expect closing brace
    if (**math != '}') {
        return {.item = ITEM_ERROR};
    }
    (*math)++; // skip }
    
    skip_math_whitespace(math);
    
    // expect opening brace for denominator
    if (**math != '{') {
        return {.item = ITEM_ERROR};
    }
    (*math)++; // skip {
    
    // parse denominator
    Item denominator = parse_math_expression(input, math, MATH_FLAVOR_LATEX);
    if (denominator .item == ITEM_ERROR) {
        return {.item = ITEM_ERROR};
    }
    
    // expect closing brace
    if (**math != '}') {
        return {.item = ITEM_ERROR};
    }
    (*math)++; // skip }
    
    // create fraction expression element
    Element* frac_element = create_math_element(input, "frac");
    if (!frac_element) {
        return {.item = ITEM_ERROR};
    }
    
    // add numerator and denominator as children (no op attribute needed)
    list_push((List*)frac_element, numerator);
    list_push((List*)frac_element, denominator);
    
    // set content length
    ((TypeElmt*)frac_element->type)->content_length = ((List*)frac_element)->length;
    
    return {.item = (uint64_t)frac_element};
}

// parse latex square root \sqrt{expression}
static Item parse_latex_sqrt(Input *input, const char **math) {
    skip_math_whitespace(math);
    
    Item index_item = {.item = ITEM_NULL};
    
    // Check for optional index [n]
    if (**math == '[') {
        (*math)++; // skip [
        
        // parse index expression
        index_item = parse_math_expression(input, math, MATH_FLAVOR_LATEX);
        if (index_item.item == ITEM_ERROR) {
            return {.item = ITEM_ERROR};
        }
        
        // expect closing bracket
        if (**math != ']') {
            return {.item = ITEM_ERROR};
        }
        (*math)++; // skip ]
        skip_math_whitespace(math);
    }
    
    // expect opening brace for radicand
    if (**math != '{') {
        return {.item = ITEM_ERROR};
    }
    (*math)++; // skip {
    
    // parse expression inside sqrt
    Item inner_expr = parse_math_expression(input, math, MATH_FLAVOR_LATEX);
    if (inner_expr .item == ITEM_ERROR) {
        return {.item = ITEM_ERROR};
    }
    
    // expect closing brace
    if (**math != '}') {
        return {.item = ITEM_ERROR};
    }
    (*math)++; // skip }
    
    // create appropriate element based on whether index is present
    Element* sqrt_element;
    if (index_item.item == ITEM_NULL) {
        // Regular square root
        sqrt_element = create_math_element(input, "sqrt");
        if (!sqrt_element) {
            return {.item = ITEM_ERROR};
        }
        
        // add inner expression as child
        list_push((List*)sqrt_element, inner_expr);
    } else {
        // Root with index
        sqrt_element = create_math_element(input, "root");
        if (!sqrt_element) {
            return {.item = ITEM_ERROR};
        }
        
        // add index and radicand as children
        log_debug("Adding sqrt index item=0x%llx, type=%d", index_item.item, get_type_id(index_item));
        list_push((List*)sqrt_element, index_item);
        log_debug("Adding sqrt radicand item=0x%llx, type=%d", inner_expr.item, get_type_id(inner_expr));
        list_push((List*)sqrt_element, inner_expr);
    }
    
    // set content length
    ((TypeElmt*)sqrt_element->type)->content_length = ((List*)sqrt_element)->length;
    
    return {.item = (uint64_t)sqrt_element};
}

// parse latex superscript ^{expression}
static Item parse_latex_superscript(Input *input, const char **math, Item base) {
    skip_math_whitespace(math);
    
    Item exponent;
    if (**math == '{') {
        // braced superscript ^{expr}
        (*math)++; // skip {
        exponent = parse_math_expression(input, math, MATH_FLAVOR_LATEX);
        if (exponent .item == ITEM_ERROR) {
            return {.item = ITEM_ERROR};
        }
        
        if (**math != '}') {
            return {.item = ITEM_ERROR};
        }
        (*math)++; // skip }
    } else {
        // single character superscript ^x
        exponent = parse_math_primary(input, math, MATH_FLAVOR_LATEX);
        if (exponent .item == ITEM_ERROR) {
            return {.item = ITEM_ERROR};
        }
    }
    
    // create power expression element
    Element* pow_element = create_math_element(input, "pow");
    if (!pow_element) {
        return {.item = ITEM_ERROR};
    }
    
    // add base and exponent as children (no op attribute needed)
    list_push((List*)pow_element, base);
    list_push((List*)pow_element, exponent);
    
    // set content length
    ((TypeElmt*)pow_element->type)->content_length = ((List*)pow_element)->length;
    
    return {.item = (uint64_t)pow_element};
}

// parse latex subscript _{expression}
static Item parse_latex_subscript(Input *input, const char **math, Item base) {
    skip_math_whitespace(math);
    
    Item subscript;
    if (**math == '{') {
        // braced subscript _{expr}
        (*math)++; // skip {
        subscript = parse_math_expression(input, math, MATH_FLAVOR_LATEX);
        if (subscript .item == ITEM_ERROR) {
            return {.item = ITEM_ERROR};
        }
        
        if (**math != '}') {
            return {.item = ITEM_ERROR};
        }
        (*math)++; // skip }
    } else {
        // single character subscript _x
        subscript = parse_math_primary(input, math, MATH_FLAVOR_LATEX);
        if (subscript .item == ITEM_ERROR) {
            return {.item = ITEM_ERROR};
        }
    }
    
    // create subscript expression element
    Element* sub_element = create_math_element(input, "subscript");
    if (!sub_element) {
        return {.item = ITEM_ERROR};
    }
    
    // add base and subscript as children (no op attribute needed)
    list_push((List*)sub_element, base);
    list_push((List*)sub_element, subscript);
    
    // set content length
    ((TypeElmt*)sub_element->type)->content_length = ((List*)sub_element)->length;
    
    return {.item = (uint64_t)sub_element};
}

// Forward declarations for advanced LaTeX features
static Item parse_latex_sum_or_prod(Input *input, const char **math, const char* op_name);
static Item parse_latex_integral(Input *input, const char **math);
static Item parse_latex_limit(Input *input, const char **math);
static Item parse_latex_matrix(Input *input, const char **math, const char* matrix_type);
static Item parse_latex_cases(Input *input, const char **math);
static Item parse_latex_equation(Input *input, const char **math);
static Item parse_latex_align(Input *input, const char **math);
static Item parse_latex_aligned(Input *input, const char **math);
static Item parse_latex_gather(Input *input, const char **math);

// parse latex command starting with backslash
static Item parse_latex_command(Input *input, const char **math) {
    if (**math != '\\') {
        return {.item = ITEM_ERROR};
    }
    
    // Check for \begin{environment} syntax first
    if (strncmp(*math, "\\begin{", 7) == 0) {
        const char* env_start = *math + 7;
        const char* env_end = env_start;
        
        // Find the environment name
        while (*env_end && *env_end != '}') {
            env_end++;
        }
        
        if (*env_end == '}') {
            size_t env_len = env_end - env_start;
            
            // Check for matrix environments
            if (env_len == 6 && strncmp(env_start, "matrix", 6) == 0) {
                return parse_latex_matrix(input, math, "matrix");
            } else if (env_len == 7 && strncmp(env_start, "pmatrix", 7) == 0) {
                return parse_latex_matrix(input, math, "pmatrix");
            } else if (env_len == 7 && strncmp(env_start, "bmatrix", 7) == 0) {
                return parse_latex_matrix(input, math, "bmatrix");
            } else if (env_len == 7 && strncmp(env_start, "vmatrix", 7) == 0) {
                return parse_latex_matrix(input, math, "vmatrix");
            } else if (env_len == 8 && strncmp(env_start, "Vmatrix", 8) == 0) {
                return parse_latex_matrix(input, math, "Vmatrix");
            } else if (env_len == 11 && strncmp(env_start, "smallmatrix", 11) == 0) {
                return parse_latex_matrix(input, math, "smallmatrix");
            } else if (env_len == 5 && strncmp(env_start, "cases", 5) == 0) {
                return parse_latex_cases(input, math);
            } else if (env_len == 8 && strncmp(env_start, "equation", 8) == 0) {
                return parse_latex_equation(input, math);
            } else if (env_len == 5 && strncmp(env_start, "align", 5) == 0) {
                return parse_latex_align(input, math);
            } else if (env_len == 7 && strncmp(env_start, "aligned", 7) == 0) {
                return parse_latex_aligned(input, math);
            } else if (env_len == 6 && strncmp(env_start, "gather", 6) == 0) {
                return parse_latex_gather(input, math);
            }
            
            // For unknown environments, try to parse as generic environment
            printf("WARNING: Unknown LaTeX environment: ");
            fwrite(env_start, 1, env_len, stdout);
            printf("\n");
        }
    }
    
    (*math)++; // skip backslash
    
    // parse command name
    StringBuf* sb = input->sb;
    stringbuf_reset(sb);
    
    // Handle spacing commands first (single punctuation characters)
    // Include ':' for LaTeX spacing command \:
    if (**math == '!' || **math == ',' || **math == ';' || **math == ':') {
        stringbuf_append_char(sb, **math);
        (*math)++;
    } else {
        // Handle regular alphabetic commands
        while (**math && isalpha(**math)) {
            stringbuf_append_char(sb, **math);
            (*math)++;
        }
    }
    
    if (sb->length == 0) {
        stringbuf_reset(sb);
        printf("ERROR: Empty or invalid LaTeX command\n");
        return {.item = ITEM_ERROR};
    }
    
    String *cmd_string = sb->str;
    cmd_string->len = sb->length;
    cmd_string->ref_cnt = 0;
    
    // Check for commands that might have braces that should be part of the command
    // For example, \mathbb{N} should be treated as command "mathbb{N}" not "mathbb"
    if (strcmp(cmd_string->chars, "mathbb") == 0 && **math == '{') {
        // Look ahead to see if this is a specific blackboard symbol
        const char* peek = *math + 1; // skip '{'
        if (*peek && isalpha(*peek) && *(peek + 1) == '}') {
            // Single letter like {N}, {Z}, etc. - include it in the command
            stringbuf_append_char(sb, '{');
            stringbuf_append_char(sb, *peek);
            stringbuf_append_char(sb, '}');
            
            // Update the command string
            cmd_string = sb->str;
            cmd_string->len = sb->length;
            cmd_string->ref_cnt = 0;
            
            // Advance the math pointer past the braces
            *math += 3; // skip {X}
        }
    }
    
    // Handle spacing commands first
    if (strcmp(cmd_string->chars, "!") == 0) {
        stringbuf_reset(sb);
        Element* elem = create_math_element(input, "neg_space");
        return {.item = (uint64_t)elem};
    } else if (strcmp(cmd_string->chars, ",") == 0) {
        stringbuf_reset(sb);
        Element* elem = create_math_element(input, "thin_space");
        return {.item = (uint64_t)elem};
    } else if (strcmp(cmd_string->chars, ":") == 0) {
        stringbuf_reset(sb);
        Element* elem = create_math_element(input, "med_space");
        return {.item = (uint64_t)elem};
    } else if (strcmp(cmd_string->chars, ";") == 0) {
        stringbuf_reset(sb);
        Element* elem = create_math_element(input, "thick_space");
        return {.item = (uint64_t)elem};
    } else if (strcmp(cmd_string->chars, "quad") == 0) {
        stringbuf_reset(sb);
        Element* elem = create_math_element(input, "quad");
        return {.item = (uint64_t)elem};
    } else if (strcmp(cmd_string->chars, "qquad") == 0) {
        stringbuf_reset(sb);
        Element* elem = create_math_element(input, "qquad");
        return {.item = (uint64_t)elem};
    }
    
    // Handle specific commands
    if (strcmp(cmd_string->chars, "frac") == 0) {
        stringbuf_reset(sb);
        Item result = parse_latex_frac(input, math);
        return result;
    } else if (strcmp(cmd_string->chars, "dfrac") == 0) {
        stringbuf_reset(sb);
        return parse_latex_frac_style(input, math, "dfrac");
    } else if (strcmp(cmd_string->chars, "tfrac") == 0) {
        stringbuf_reset(sb);
        return parse_latex_frac_style(input, math, "tfrac");
    } else if (strcmp(cmd_string->chars, "cfrac") == 0) {
        stringbuf_reset(sb);
        return parse_latex_frac_style(input, math, "cfrac");
    } else if (strcmp(cmd_string->chars, "sqrt") == 0) {
        stringbuf_reset(sb);
        return parse_latex_sqrt(input, math);
    } else if (strcmp(cmd_string->chars, "cbrt") == 0) {
        stringbuf_reset(sb);
        return parse_latex_root(input, math, "3");
    } else if (strcmp(cmd_string->chars, "root") == 0) {
        stringbuf_reset(sb);
        return parse_latex_root_with_index(input, math);
    } else if (strcmp(cmd_string->chars, "sum") == 0) {
        stringbuf_reset(sb);
        // Parse sum with bounds directly here
        Element* sum_element = create_math_element(input, "sum");
        if (!sum_element) return {.item = ITEM_ERROR};
        
        skip_math_whitespace(math);
        
        // Parse subscript if present
        if (**math == '_') {
            (*math)++; // skip _
            skip_math_whitespace(math);
            
            Item lower_bound = {.item = ITEM_ERROR};
            if (**math == '{') {
                (*math)++; // skip {
                lower_bound = parse_math_expression(input, math, MATH_FLAVOR_LATEX);
                if (**math == '}') {
                    (*math)++; // skip }
                }
            } else {
                lower_bound = parse_math_primary(input, math, MATH_FLAVOR_LATEX);
            }
            
            if (lower_bound.item != ITEM_ERROR) {
                list_push((List*)sum_element, lower_bound);
            }
        }
        
        skip_math_whitespace(math);
        
        // Parse superscript if present
        if (**math == '^') {
            (*math)++; // skip ^
            skip_math_whitespace(math);
            
            Item upper_bound = {.item = ITEM_ERROR};
            if (**math == '{') {
                (*math)++; // skip {
                upper_bound = parse_math_expression(input, math, MATH_FLAVOR_LATEX);
                if (**math == '}') {
                    (*math)++; // skip }
                }
            } else {
                upper_bound = parse_math_primary(input, math, MATH_FLAVOR_LATEX);
            }
            
            if (upper_bound.item != ITEM_ERROR) {
                list_push((List*)sum_element, upper_bound);
            }
        }
        
        // Parse the summand/main expression if present
        skip_math_whitespace(math);
        
        if (**math && **math != '}' && **math != '$' && **math != '\n') {
            Item summand = parse_multiplication_expression(input, math, MATH_FLAVOR_LATEX);
            if (summand.item != ITEM_ERROR && summand.item != ITEM_NULL) {
                list_push((List*)sum_element, summand);
            }
        }
        
        ((TypeElmt*)sum_element->type)->content_length = ((List*)sum_element)->length;
        return {.item = (uint64_t)sum_element};
        
    } else if (strcmp(cmd_string->chars, "prod") == 0) {
        stringbuf_reset(sb);
        // Parse prod with bounds directly here
        Element* prod_element = create_math_element(input, "prod");
        if (!prod_element) return {.item = ITEM_ERROR};
        
        skip_math_whitespace(math);
        
        // Parse subscript if present
        if (**math == '_') {
            (*math)++; // skip _
            skip_math_whitespace(math);
            
            Item lower_bound = {.item = ITEM_ERROR};
            if (**math == '{') {
                (*math)++; // skip {
                lower_bound = parse_math_expression(input, math, MATH_FLAVOR_LATEX);
                if (**math == '}') {
                    (*math)++; // skip }
                }
            } else {
                lower_bound = parse_math_primary(input, math, MATH_FLAVOR_LATEX);
            }
            
            if (lower_bound.item != ITEM_ERROR) {
                list_push((List*)prod_element, lower_bound);
            }
        }
        
        skip_math_whitespace(math);
        
        // Parse superscript if present
        if (**math == '^') {
            (*math)++; // skip ^
            skip_math_whitespace(math);
            
            Item upper_bound = {.item = ITEM_ERROR};
            if (**math == '{') {
                (*math)++; // skip {
                upper_bound = parse_math_expression(input, math, MATH_FLAVOR_LATEX);
                if (**math == '}') {
                    (*math)++; // skip }
                }
            } else {
                upper_bound = parse_math_primary(input, math, MATH_FLAVOR_LATEX);
            }
            
            if (upper_bound.item != ITEM_ERROR) {
                list_push((List*)prod_element, upper_bound);
            }
        }
        
        // Parse the summand/main expression if present
        skip_math_whitespace(math);
        
        if (**math && **math != '}' && **math != '$' && **math != '\n') {
            Item summand = parse_multiplication_expression(input, math, MATH_FLAVOR_LATEX);
            if (summand.item != ITEM_ERROR && summand.item != ITEM_NULL) {
                list_push((List*)prod_element, summand);
            }
        }
        
        ((TypeElmt*)prod_element->type)->content_length = ((List*)prod_element)->length;
        return {.item = (uint64_t)prod_element};
        
    } else if (strcmp(cmd_string->chars, "oint") == 0) {
        stringbuf_reset(sb);
        return parse_latex_integral(input, math);  // Use same parser, different element name
    } else if (strcmp(cmd_string->chars, "bigcup") == 0) {
        stringbuf_reset(sb);
        return parse_latex_sum_or_prod(input, math, "bigcup");
    } else if (strcmp(cmd_string->chars, "bigcap") == 0) {
        stringbuf_reset(sb);
        return parse_latex_sum_or_prod(input, math, "bigcap");
    } else if (strcmp(cmd_string->chars, "bigoplus") == 0) {
        stringbuf_reset(sb);
        return parse_latex_sum_or_prod(input, math, "bigoplus");
    } else if (strcmp(cmd_string->chars, "bigotimes") == 0) {
        stringbuf_reset(sb);
        return parse_latex_sum_or_prod(input, math, "bigotimes");
    } else if (strcmp(cmd_string->chars, "bigwedge") == 0) {
        stringbuf_reset(sb);
        return parse_latex_sum_or_prod(input, math, "bigwedge");
    } else if (strcmp(cmd_string->chars, "bigvee") == 0) {
        stringbuf_reset(sb);
        return parse_latex_sum_or_prod(input, math, "bigvee");
    } else if (strcmp(cmd_string->chars, "lim") == 0) {
        stringbuf_reset(sb);
        return parse_latex_limit(input, math);
    } else if (strcmp(cmd_string->chars, "matrix") == 0) {
        stringbuf_reset(sb);
        return parse_latex_matrix(input, math, "matrix");
    } else if (strcmp(cmd_string->chars, "pmatrix") == 0) {
        stringbuf_reset(sb);
        return parse_latex_matrix(input, math, "pmatrix");
    } else if (strcmp(cmd_string->chars, "bmatrix") == 0) {
        stringbuf_reset(sb);
        return parse_latex_matrix(input, math, "bmatrix");
    } else if (strcmp(cmd_string->chars, "vmatrix") == 0) {
        stringbuf_reset(sb);
        return parse_latex_matrix(input, math, "vmatrix");
    } else if (strcmp(cmd_string->chars, "Vmatrix") == 0) {
        stringbuf_reset(sb);
        return parse_latex_matrix(input, math, "Vmatrix");
    } else if (strcmp(cmd_string->chars, "smallmatrix") == 0) {
        stringbuf_reset(sb);
        return parse_latex_matrix(input, math, "smallmatrix");
    } else if (strcmp(cmd_string->chars, "cases") == 0) {
        stringbuf_reset(sb);
        return parse_latex_cases(input, math);
    } else if (strcmp(cmd_string->chars, "left") == 0) {
        stringbuf_reset(sb);
        // Handle \left| for absolute value
        skip_math_whitespace(math);
        if (**math == '|') {
            (*math)++; // skip |
            return parse_latex_abs(input, math);
        }
        // For other \left delimiters, treat as symbol for now
        String* left_symbol = input_create_string(input, "left");
        return left_symbol ? (Item){.item = y2it(left_symbol)} : (Item){.item = ITEM_ERROR};
    } else if (strcmp(cmd_string->chars, "quad") == 0 || strcmp(cmd_string->chars, "qquad") == 0 ||
               strcmp(cmd_string->chars, "!") == 0 || strcmp(cmd_string->chars, ",") == 0 ||
               strcmp(cmd_string->chars, ":") == 0 || strcmp(cmd_string->chars, ";") == 0) {
        stringbuf_reset(sb);
        // Handle spacing commands directly
        const MathExprDef* def = find_math_expression(cmd_string->chars, MATH_FLAVOR_LATEX);
        if (def) {
            return parse_spacing(input, math, MATH_FLAVOR_LATEX, def);
        }
        // Fallback - create spacing element directly with correct element name
        const char* element_name = cmd_string->chars;
        if (strcmp(cmd_string->chars, "!") == 0) element_name = "neg_space";
        else if (strcmp(cmd_string->chars, ",") == 0) element_name = "thin_space";
        else if (strcmp(cmd_string->chars, ":") == 0) element_name = "med_space";
        else if (strcmp(cmd_string->chars, ";") == 0) element_name = "thick_space";
        
        Element* space_element = create_math_element(input, element_name);
        if (space_element) {
            add_attribute_to_element(input, space_element, "type", element_name);
            ((TypeElmt*)space_element->type)->content_length = ((List*)space_element)->length;
            return {.item = (uint64_t)space_element};
        }
        return {.item = ITEM_ERROR};
    } else {
        // Use new group-based parsing system
        printf("DEBUG: Looking up LaTeX command: '%s'\n", cmd_string->chars);
        const MathExprDef* def = find_math_expression(cmd_string->chars, MATH_FLAVOR_LATEX);
        if (def) {
<<<<<<< HEAD
=======
            printf("DEBUG: Found definition for '%s': element_name='%s'\n", cmd_string->chars, def->element_name);
>>>>>>> 91c55ce7
            stringbuf_reset(sb);
            
            // Find the appropriate group parser
            for (int group_idx = 0; group_idx < sizeof(math_groups) / sizeof(math_groups[0]); group_idx++) {
                const MathExprDef* group_defs = math_groups[group_idx].definitions;
                
                // Check if this definition belongs to this group
                bool found_in_group = false;
                for (int def_idx = 0; group_defs[def_idx].latex_cmd; def_idx++) {
                    if (&group_defs[def_idx] == def) {
                        found_in_group = true;
                        break;
                    }
                }
                
                if (found_in_group) {
                    return math_groups[group_idx].parser(input, math, MATH_FLAVOR_LATEX, def);
                }
            }
        }
        
        // Fallback for unrecognized commands - treat as symbol
<<<<<<< HEAD
=======
        printf("DEBUG: Command '%s' not found, falling back to symbol\n", cmd_string->chars);
>>>>>>> 91c55ce7
        stringbuf_reset(sb);
        String* symbol_string = input_create_string(input, cmd_string->chars);
        return symbol_string ? (Item){.item = y2it(symbol_string)} : (Item){.item = ITEM_ERROR};
    }
    
    // Should never reach here
    stringbuf_reset(sb);
    return {.item = ITEM_ERROR};
}

// parse typst power expression with ^ operator  
static Item parse_typst_power(Input *input, const char **math, MathFlavor flavor, Item base) {
    // In Typst, power is x^y
    skip_math_whitespace(math);
    
    Item exponent = parse_math_primary(input, math, flavor);
    if (exponent .item == ITEM_ERROR) {
        return {.item = ITEM_ERROR};
    }
    
    // create power expression element
    Element* pow_element = create_math_element(input, "pow");
    if (!pow_element) {
        return {.item = ITEM_ERROR};
    }
    
    // add base and exponent as children (no op attribute needed)
    list_push((List*)pow_element, base);
    list_push((List*)pow_element, exponent);
    
    // set content length
    ((TypeElmt*)pow_element->type)->content_length = ((List*)pow_element)->length;
    
    return {.item = (uint64_t)pow_element};
}

// parse typst fraction using / operator or frac() function
static Item parse_typst_fraction(Input *input, const char **math, MathFlavor flavor) {
    // In Typst, fractions can be: frac(a, b) or just a/b (handled by division)
    // This handles the frac(a, b) syntax
    
    // Expect "frac("
    if (strncmp(*math, "frac(", 5) != 0) {
        return {.item = ITEM_ERROR};
    }
    *math += 5; // skip "frac("
    
    skip_math_whitespace(math);
    
    // Parse numerator
    Item numerator = parse_math_expression(input, math, flavor);
    if (numerator .item == ITEM_ERROR) {
        return {.item = ITEM_ERROR};
    }
    
    skip_math_whitespace(math);
    
    // Expect comma
    if (**math != ',') {
        return {.item = ITEM_ERROR};
    }
    (*math)++; // skip comma
    
    skip_math_whitespace(math);
    
    // Parse denominator
    Item denominator = parse_math_expression(input, math, flavor);
    if (denominator .item == ITEM_ERROR) {
        return {.item = ITEM_ERROR};
    }
    
    skip_math_whitespace(math);
    
    // Expect closing parenthesis
    if (**math != ')') {
        return {.item = ITEM_ERROR};
    }
    (*math)++; // skip )
    
    // Create fraction element
    Element* frac_element = create_math_element(input, "frac");
    if (!frac_element) {
        return {.item = ITEM_ERROR};
    }
    
    list_push((List*)frac_element, numerator);
    list_push((List*)frac_element, denominator);
    
    ((TypeElmt*)frac_element->type)->content_length = ((List*)frac_element)->length;
    
    return {.item = (uint64_t)frac_element};
}

// parse function call notation: func(arg1, arg2, ...)
static Item parse_function_call(Input *input, const char **math, MathFlavor flavor, const char* func_name) {
    // Expect opening parenthesis
    if (**math != '(') {
        return {.item = ITEM_ERROR};
    }
    (*math)++; // skip (
    
    skip_math_whitespace(math);
    
    // Create function element
    Element* func_element = create_math_element(input, func_name);
    if (!func_element) {
        return {.item = ITEM_ERROR};
    }
    
    // Parse arguments (comma-separated)
    if (**math != ')') { // Not empty argument list
        do {
            skip_math_whitespace(math);
            
            Item arg = parse_math_expression(input, math, flavor);
            if (arg .item == ITEM_ERROR) {
                return {.item = ITEM_ERROR};
            }
            
            if (arg .item != ITEM_NULL) {
                list_push((List*)func_element, arg);
            }
            
            skip_math_whitespace(math);
            
            if (**math == ',') {
                (*math)++; // skip comma
            } else {
                break;
            }
        } while (**math && **math != ')');
    }
    
    // Expect closing parenthesis
    if (**math != ')') {
        return {.item = ITEM_ERROR};
    }
    (*math)++; // skip )
    
    ((TypeElmt*)func_element->type)->content_length = ((List*)func_element)->length;
    
    return {.item = (uint64_t)func_element};
}

// parse latex function with space-separated argument: \sin x, \cos y, etc.
static Item parse_latex_function(Input *input, const char **math, const char* func_name) {
    log_debug("parse_latex_function: called for '%s', math='%.20s'", func_name, *math);
    
    // Skip any whitespace after the function name
    skip_math_whitespace(math);
    
    log_debug("parse_latex_function: after whitespace skip, math='%.20s'", *math);
    
    Item arg;
    
    // Check if there's a brace-enclosed argument: \sin{x}
    if (**math == '{') {
        log_debug("parse_latex_function: parsing brace-enclosed argument");
        (*math)++; // skip {
        arg = parse_math_expression(input, math, MATH_FLAVOR_LATEX);
        if (arg.item == ITEM_ERROR) {
            return {.item = ITEM_ERROR};
        }
        
        // Expect closing brace
        if (**math != '}') {
            return {.item = ITEM_ERROR};
        }
        (*math)++; // skip }
    } else {
        log_debug("parse_latex_function: parsing space-separated argument");
        // parse the next primary expression as the argument
        arg = parse_primary_with_postfix(input, math, MATH_FLAVOR_LATEX);
        if (arg.item == ITEM_ERROR) {
            log_debug("parse_latex_function: error parsing argument");
            return {.item = ITEM_ERROR};
        }
        log_debug("parse_latex_function: successfully parsed argument");
    }
    
    // create function expression
    Element* func_element = create_math_element(input, func_name);
    if (!func_element) {
        return {.item = ITEM_ERROR};
    }
    
    // add argument as child (no op attribute needed)
    list_push((List*)func_element, arg);
    
    // set content length
    ((TypeElmt*)func_element->type)->content_length = ((List*)func_element)->length;
    
    log_debug("parse_latex_function: created function element with child");
    
    return {.item = (uint64_t)func_element};
}

// parse ascii power expression with ^ or ** operators
static Item parse_ascii_power(Input *input, const char **math, MathFlavor flavor, Item base) {
    // ASCII math supports both ^ and ** for power
    bool double_star = false;
    if (**math == '*' && *(*math + 1) == '*') {
        double_star = true;
        (*math) += 2; // skip **
    } else {
        (*math)++; // skip ^
    }
    
    skip_math_whitespace(math);
    
    Item exponent = parse_math_primary(input, math, flavor);
    if (exponent .item == ITEM_ERROR) {
        return {.item = ITEM_ERROR};
    }
    
    // create power expression element
    Element* pow_element = create_math_element(input, "pow");
    if (!pow_element) {
        return {.item = ITEM_ERROR};
    }
    
    // add base and exponent as children (no op attribute needed)
    list_push((List*)pow_element, base);
    list_push((List*)pow_element, exponent);
    
    // set content length
    ((TypeElmt*)pow_element->type)->content_length = ((List*)pow_element)->length;
    
    return {.item = (uint64_t)pow_element};
}

// parse primary expression (numbers, identifiers, parentheses, commands)
static Item parse_math_primary(Input *input, const char **math, MathFlavor flavor) {
    skip_math_whitespace(math);
    
    if (!**math) {
        return {.item = ITEM_NULL};
    }
    
    switch (flavor) {
        case MATH_FLAVOR_LATEX:
            // latex specific parsing
            if (**math == '\\') {
                Item result = parse_latex_command(input, math);
                return result;
            } else if (isdigit(**math) || (**math == '-' && isdigit(*(*math + 1)))) {
                return parse_math_number(input, math);
            } else if (isalpha(**math)) {
                // Check if this is a function call by looking ahead for '('
                const char* lookahead = *math;
                while (*lookahead && (isalpha(*lookahead) || isdigit(*lookahead) || *lookahead == '_')) {
                    lookahead++;
                }
                
                if (*lookahead == '(') {
                    // This is a function call, parse the function name first
                    StringBuf* sb = input->sb;
                    stringbuf_reset(sb);
                    
                    while (**math && (isalpha(**math) || isdigit(**math) || **math == '_')) {
                        stringbuf_append_char(sb, **math);
                        (*math)++;
                    }
                    
                    // Create function name copy
                    String* func_name_string = stringbuf_to_string(sb);
                    if (!func_name_string) {
                        return {.item = ITEM_ERROR};
                    }
                    
                    stringbuf_reset(sb);
                    Item result = parse_function_call(input, math, flavor, func_name_string->chars);
                    return result;
                } else {
                    return parse_math_identifier(input, math);
                }
            } else if (**math == '(') {
                (*math)++; // skip (
                Item expr = parse_math_expression(input, math, flavor);
                if (**math == ')') {
                    (*math)++; // skip )
                }
                
                // Create a paren_group element to preserve grouping
                Element* paren_element = create_math_element(input, "paren_group");
                if (!paren_element) {
                    return {.item = ITEM_ERROR};
                }
                
                // Add the expression as a child
                list_push((List*)paren_element, expr);
                
                // Update content length
                ((TypeElmt*)paren_element->type)->content_length = ((List*)paren_element)->length;
                
                return {.item = (uint64_t)paren_element};
            } else if (**math == '<') {
                // Handle inner product notation <u, v>
                (*math)++; // skip <
                
                // Create inner product element
                Element* inner_product_element = create_math_element(input, "inner_product");
                if (!inner_product_element) {
                    return {.item = ITEM_ERROR};
                }
                
                // Parse expressions inside the angle brackets
                do {
                    skip_math_whitespace(math);
                    
                    Item arg = parse_math_expression(input, math, flavor);
                    if (arg .item == ITEM_ERROR) {
                        return {.item = ITEM_ERROR};
                    }
                    
                    if (arg .item != ITEM_NULL) {
                        list_push((List*)inner_product_element, arg);
                    }
                    
                    skip_math_whitespace(math);
                    
                    if (**math == ',') {
                        (*math)++; // skip comma
                    } else {
                        break;
                    }
                } while (**math && **math != '>');
                
                // Expect closing angle bracket
                if (**math != '>') {
                    return {.item = ITEM_ERROR};
                }
                (*math)++; // skip >
                
                // Add attributes
                add_attribute_to_element(input, inner_product_element, "symbol", "⟨⟩");
                add_attribute_to_element(input, inner_product_element, "description", "Inner product");
                
                ((TypeElmt*)inner_product_element->type)->content_length = ((List*)inner_product_element)->length;
                
                return {.item = (uint64_t)inner_product_element};
            } else if (**math == '[') {
                // Handle square brackets as a special bracket group (preserves notation)
                (*math)++; // skip [
                
                // Create a bracket group element to preserve square bracket notation
                Element* bracket_element = create_math_element(input, "bracket_group");
                if (!bracket_element) {
                    return {.item = ITEM_ERROR};
                }
                
                // Parse comma-separated expressions inside brackets
                do {
                    skip_math_whitespace(math);
                    if (**math == ']') break; // empty brackets or trailing comma
                    
                    Item expr = parse_math_expression(input, math, flavor);
                    if (expr .item != ITEM_ERROR && expr .item != ITEM_NULL) {
                        list_push((List*)bracket_element, expr);
                    }
                    
                    skip_math_whitespace(math);
                    if (**math == ',') {
                        (*math)++; // skip comma and continue
                    } else {
                        break; // no more comma, exit loop
                    }
                } while (**math != ']' && **math != '\0');
                
                if (**math == ']') {
                    (*math)++; // skip ]
                }
                
                // Set content length
                ((TypeElmt*)bracket_element->type)->content_length = ((List*)bracket_element)->length;
                
                return {.item = (uint64_t)bracket_element};
            } else if (**math == '|') {
                // Handle absolute value notation |x|
                (*math)++; // skip first |
                
                Item inner = parse_math_expression(input, math, flavor);
                if (inner .item == ITEM_ERROR) {
                    return {.item = ITEM_ERROR};
                }
                
                // Expect closing |
                if (**math != '|') {
                    return {.item = ITEM_ERROR};
                }
                (*math)++; // skip closing |
                
                // Create abs element
                Element* abs_element = create_math_element(input, "abs");
                if (!abs_element) {
                    return {.item = ITEM_ERROR};
                }
                
                list_push((List*)abs_element, inner);
                ((TypeElmt*)abs_element->type)->content_length = ((List*)abs_element)->length;
                
                return {.item = (uint64_t)abs_element};
            }
            break;
            
        case MATH_FLAVOR_TYPST:
        case MATH_FLAVOR_ASCII:
            // basic parsing for now
            if (isdigit(**math) || (**math == '-' && isdigit(*(*math + 1)))) {
                return parse_math_number(input, math);
            } else if (isalpha(**math)) {
                // Check if this is a function call by looking ahead for '('
                const char* lookahead = *math;
                while (*lookahead && (isalpha(*lookahead) || isdigit(*lookahead))) {
                    lookahead++;
                }
                
                if (*lookahead == '(') {
                    // This is a function call, parse the function name first
                    StringBuf* sb = input->sb;
                    stringbuf_reset(sb);
                    
                    while (**math && (isalpha(**math) || isdigit(**math))) {
                        stringbuf_append_char(sb, **math);
                        (*math)++;
                    }
                    
                    if (sb->length == 0) {
                        stringbuf_reset(sb);
                        return {.item = ITEM_ERROR};
                    }
                    
                    String *func_string = sb->str;
                    func_string->len = sb->length;
                    func_string->ref_cnt = 0;
                    
                    // Handle special Typst functions
                    if (flavor == MATH_FLAVOR_TYPST && strcmp(func_string->chars, "frac") == 0) {
                        // Reset math pointer to before function name
                        *math -= strlen("frac");
                        stringbuf_reset(sb);
                        return parse_typst_fraction(input, math, flavor);
                    }
                    
                    // Check if it's a known mathematical function
                    const char* func_name = func_string->chars;
                    bool is_known_func = is_trig_function(func_name) || is_log_function(func_name) ||
                                        strcmp(func_name, "sqrt") == 0 || strcmp(func_name, "abs") == 0 ||
                                        strcmp(func_name, "ceil") == 0 || strcmp(func_name, "floor") == 0 ||
                                        strcmp(func_name, "exp") == 0 || strcmp(func_name, "pow") == 0 ||
                                        strcmp(func_name, "min") == 0 || strcmp(func_name, "max") == 0 ||
                                        // Additional mathematical functions
                                        strcmp(func_name, "round") == 0 || strcmp(func_name, "trunc") == 0 ||
                                        strcmp(func_name, "sign") == 0 || strcmp(func_name, "factorial") == 0 ||
                                        strcmp(func_name, "gamma") == 0 || strcmp(func_name, "lgamma") == 0 ||
                                        strcmp(func_name, "erf") == 0 || strcmp(func_name, "erfc") == 0 ||
                                        strcmp(func_name, "norm") == 0 || strcmp(func_name, "trace") == 0 ||
                                        strcmp(func_name, "det") == 0 || strcmp(func_name, "rank") == 0;
                    
                    // Make a copy of the function name before resetting the buffer
                    char func_name_copy[64]; // reasonable limit for function names
                    strncpy(func_name_copy, func_name, sizeof(func_name_copy) - 1);
                    func_name_copy[sizeof(func_name_copy) - 1] = '\0';
                    
                    if (is_known_func) {
                        stringbuf_reset(sb);
                        Item result = parse_function_call(input, math, flavor, func_name_copy);
                        return result;
                    } else {
                        // For unknown functions, first try parsing as function call
                        // Save the current position in case we need to backtrack
                        const char* saved_pos = *math;
                        stringbuf_reset(sb);
                        Item result = parse_function_call(input, math, flavor, func_name_copy);
                        if (result .item != ITEM_ERROR) {
                            return result;
                        } else {
                            // If function call parsing fails, restore position and treat as identifier
                            *math = saved_pos - strlen(func_name_copy);
                            return parse_math_identifier(input, math);
                        }
                    }
                } else {
                    // Regular identifier
                    return parse_math_identifier(input, math);
                }
            } else if (**math == '(') {
                (*math)++; // skip (
                Item expr = parse_math_expression(input, math, flavor);
                if (**math == ')') {
                    (*math)++; // skip )
                }
                return expr;
            }
            break;
    }
    
    return {.item = ITEM_ERROR};
}

// parse binary operation - use operator name as element name
static Item create_binary_expr(Input *input, const char* op_name, Item left, Item right) {
    Element* expr_element = create_math_element(input, op_name);
    if (!expr_element) {
        return {.item = ITEM_ERROR};
    }
    
    // add operands as children (no op attribute needed)
    list_push((List*)expr_element, left);
    list_push((List*)expr_element, right);
    
    // set content length
    ((TypeElmt*)expr_element->type)->content_length = ((List*)expr_element)->length;
    
    return {.item = (uint64_t)expr_element};
}

// parse math expression with operator precedence (handles * and / before + and -)
static Item parse_math_expression(Input *input, const char **math, MathFlavor flavor) {
    return parse_relational_expression(input, math, flavor);
}

// parse relational expressions (=, <, >, leq, geq, etc.)
static Item parse_relational_expression(Input *input, const char **math, MathFlavor flavor) {
    Item left = parse_addition_expression(input, math, flavor);
    if (left .item == ITEM_ERROR || left .item == ITEM_NULL) {
        return left;
    }
    
    skip_math_whitespace(math);
    
    // Add loop safety: prevent infinite loops in relational parsing
    const size_t MAX_RELATIONAL_ITERATIONS = 100;
    size_t iteration_count = 0;
    
    while (**math && **math != '}' && iteration_count < MAX_RELATIONAL_ITERATIONS) {
        const char* op_name = NULL;
        int op_len = 0;
        
        // Check for relational operators
        if (**math == ':') {
            op_name = "type_annotation";
            op_len = 1;
        } else if (**math == '=') {
            op_name = "eq";
            op_len = 1;
        } else if (**math == '<' && *(*math + 1) == '=') {
            op_name = "leq";
            op_len = 2;
        } else if (**math == '>' && *(*math + 1) == '=') {
            op_name = "geq";
            op_len = 2;
        } else if (**math == '<') {
            op_name = "lt";
            op_len = 1;
        } else if (**math == '>') {
            op_name = "gt";
            op_len = 1;
        } else if (**math == '\\') {
            // Check for LaTeX relational commands
            if (strncmp(*math, "\\neq", 4) == 0 && !isalpha(*(*math + 4))) {
                op_name = "neq";
                op_len = 4;
            } else if (strncmp(*math, "\\ne", 3) == 0 && !isalpha(*(*math + 3))) {
                op_name = "neq";
                op_len = 3;
            } else if (strncmp(*math, "\\leq", 4) == 0 && !isalpha(*(*math + 4))) {
                op_name = "leq";
                op_len = 4;
            } else if (strncmp(*math, "\\le", 3) == 0 && !isalpha(*(*math + 3))) {
                op_name = "leq";
                op_len = 3;
            } else if (strncmp(*math, "\\geq", 4) == 0 && !isalpha(*(*math + 4))) {
                op_name = "geq";
                op_len = 4;
            } else if (strncmp(*math, "\\ge", 3) == 0 && !isalpha(*(*math + 3))) {
                op_name = "geq";
                op_len = 3;
            } else if (strncmp(*math, "\\to", 3) == 0 && !isalpha(*(*math + 3))) {
                op_name = "to";
                op_len = 3;
            } else if (strncmp(*math, "\\in", 3) == 0 && !isalpha(*(*math + 3))) {
                op_name = "in";
                op_len = 3;
            } else if (strncmp(*math, "\\subseteq", 9) == 0 && !isalpha(*(*math + 9))) {
                op_name = "subseteq";
                op_len = 9;
            } else if (strncmp(*math, "\\supseteq", 9) == 0 && !isalpha(*(*math + 9))) {
                op_name = "supseteq";
                op_len = 9;
            } else if (strncmp(*math, "\\subset", 7) == 0 && !isalpha(*(*math + 7))) {
                op_name = "subset";
                op_len = 7;
            } else if (strncmp(*math, "\\cup", 4) == 0 && !isalpha(*(*math + 4))) {
                op_name = "cup";
                op_len = 4;
            } else if (strncmp(*math, "\\cap", 4) == 0 && !isalpha(*(*math + 4))) {
                op_name = "cap";
                op_len = 4;
            } else if (strncmp(*math, "\\land", 5) == 0 && !isalpha(*(*math + 5))) {
                op_name = "land";
                op_len = 5;
            } else if (strncmp(*math, "\\lor", 4) == 0 && !isalpha(*(*math + 4))) {
                op_name = "lor";
                op_len = 4;
            } else if (strncmp(*math, "\\asymp", 6) == 0 && !isalpha(*(*math + 6))) {
                op_name = "asymp";
                op_len = 6;
            } else if (strncmp(*math, "\\preceq", 7) == 0 && !isalpha(*(*math + 7))) {
                op_name = "preceq";
                op_len = 7;
            } else if (strncmp(*math, "\\prec", 5) == 0 && !isalpha(*(*math + 5))) {
                op_name = "prec";
                op_len = 5;
            } else if (strncmp(*math, "\\succeq", 7) == 0 && !isalpha(*(*math + 7))) {
                op_name = "succeq";
                op_len = 7;
            } else if (strncmp(*math, "\\succ", 5) == 0 && !isalpha(*(*math + 5))) {
                op_name = "succ";
                op_len = 5;
            } else if (strncmp(*math, "\\approx", 7) == 0 && !isalpha(*(*math + 7))) {
                op_name = "approx";
                op_len = 7;
            } else if (strncmp(*math, "\\equiv", 6) == 0 && !isalpha(*(*math + 6))) {
                op_name = "equiv";
                op_len = 6;
            } else if (strncmp(*math, "\\simeq", 6) == 0 && !isalpha(*(*math + 6))) {
                op_name = "simeq";
                op_len = 6;
            } else if (strncmp(*math, "\\sim", 4) == 0 && !isalpha(*(*math + 4))) {
                op_name = "sim";
                op_len = 4;
            } else {
                // No relational operation detected
                break;
            }
        } else {
            // No relational operation detected
            break;
        }
        
        *math += op_len; // skip operator
        skip_math_whitespace(math);
        
        Item right = parse_addition_expression(input, math, flavor);
        if (right .item == ITEM_ERROR || right .item == ITEM_NULL) {
            // If we can't parse the right side, treat this operator as standalone
            // Create a unary relational element instead of breaking
            Element* rel_element = create_math_element(input, op_name);
            if (!rel_element) {
                return {.item = ITEM_ERROR};
            }
            
            // For standalone relational operators, we don't add operands
            ((TypeElmt*)rel_element->type)->content_length = 0;
            
            // Create a binary expression with the standalone operator
            Element* binary_element = create_math_element(input, "implicit_mul");
            if (!binary_element) {
                return {.item = ITEM_ERROR};
            }
            
            list_push((List*)binary_element, left);
            list_push((List*)binary_element, {.item = (uint64_t)rel_element});
            ((TypeElmt*)binary_element->type)->content_length = ((List*)binary_element)->length;
            
            left = {.item = (uint64_t)binary_element};
            break;
        }
        
        left = create_binary_expr(input, op_name, left, right);
        if (left .item == ITEM_ERROR) {
            return {.item = ITEM_ERROR};
        }
        
        skip_math_whitespace(math);
        iteration_count++;
    }
    
    // Log if we hit the iteration limit
    if (iteration_count >= MAX_RELATIONAL_ITERATIONS) {
        fprintf(stderr, "Warning: Relational expression parsing hit iteration limit (%zu)\n", MAX_RELATIONAL_ITERATIONS);
    }
    
    return left;
}

// parse addition and subtraction (lowest precedence)
static Item parse_addition_expression(Input *input, const char **math, MathFlavor flavor) {
    skip_math_whitespace(math);
    
    // Handle unary minus at the start of expression
    if (**math == '-') {
        (*math)++; // skip -
        skip_math_whitespace(math);
        
        Item operand = parse_multiplication_expression(input, math, flavor);
        if (operand .item == ITEM_ERROR || operand .item == ITEM_NULL) {
            return {.item = ITEM_ERROR};
        }
        
        // Create a unary minus element
        Element* neg_element = create_math_element(input, "unary_minus");
        if (!neg_element) {
            return {.item = ITEM_ERROR};
        }
        
        list_push((List*)neg_element, operand);
        ((TypeElmt*)neg_element->type)->content_length = ((List*)neg_element)->length;
        
        Item left = {.item = (uint64_t)neg_element};
        
        skip_math_whitespace(math);
        
        // Continue with normal addition/subtraction parsing
        while (**math && **math != '}' && (**math == '+' || **math == '-')) {
            char op = **math;
            const char* op_name = (op == '+') ? "add" : "sub";
            
            (*math)++; // skip operator
            skip_math_whitespace(math);
            
            Item right = parse_multiplication_expression(input, math, flavor);
            if (right .item == ITEM_ERROR) {
                return {.item = ITEM_ERROR};
            }
            
            left = create_binary_expr(input, op_name, left, right);
            if (left .item == ITEM_ERROR) {
                return {.item = ITEM_ERROR};
            }
            
            skip_math_whitespace(math);
        }
        
        return left;
    }
    
    Item left = parse_multiplication_expression(input, math, flavor);
    if (left .item == ITEM_ERROR || left .item == ITEM_NULL) {
        return left;
    }
    
    skip_math_whitespace(math);
    
    // Add loop safety: prevent infinite loops in addition parsing
    const size_t MAX_ADDITION_ITERATIONS = 100;
    size_t iteration_count = 0;
    
    while (**math && **math != '}' && (**math == '+' || **math == '-') && iteration_count < MAX_ADDITION_ITERATIONS) {
        char op = **math;
        const char* op_name = (op == '+') ? "add" : "sub";
        
        // Remember position before parsing this operation
        const char* position_before = *math;
        
        (*math)++; // skip operator
        skip_math_whitespace(math);
        
        Item right = parse_multiplication_expression(input, math, flavor);
        if (right .item == ITEM_ERROR) {
            return {.item = ITEM_ERROR};
        }
        
        // Safety check: ensure we're making progress after parsing the right operand
        if (*math == position_before) {
            fprintf(stderr, "Warning: No progress in addition expression parsing at position\n");
            break;
        }
        
        left = create_binary_expr(input, op_name, left, right);
        if (left .item == ITEM_ERROR) {
            return {.item = ITEM_ERROR};
        }
        
        skip_math_whitespace(math);
        iteration_count++;
    }
    
    // Log if we hit the iteration limit
    if (iteration_count >= MAX_ADDITION_ITERATIONS) {
        fprintf(stderr, "Warning: Addition expression parsing hit iteration limit (%zu)\n", MAX_ADDITION_ITERATIONS);
    }
    
    return left;
}

// parse multiplication and division (higher precedence than + and -)
static Item parse_multiplication_expression(Input *input, const char **math, MathFlavor flavor) {
    Item left = parse_power_expression(input, math, flavor);
    if (left .item == ITEM_ERROR || left .item == ITEM_NULL) {
        return left;
    }
    
    skip_math_whitespace(math);
    
    // Add loop safety: prevent infinite loops in multiplication parsing
    const size_t MAX_MULTIPLICATION_ITERATIONS = 200;
    size_t iteration_count = 0;
    const char* last_position = *math;
    
    while (**math && **math != '}' && iteration_count < MAX_MULTIPLICATION_ITERATIONS) {
        bool explicit_op = false;
        const char* op_name = "implicit_mul";  // Default to implicit multiplication
        
        // Safety check: ensure we're making progress
        if (*math == last_position && iteration_count > 0) {
            fprintf(stderr, "Warning: No progress in multiplication expression parsing, breaking\n");
            break;
        }
        last_position = *math;
        
        // Check for explicit multiplication or division operators
        if (**math == '*' || **math == '/') {
            explicit_op = true;
            char op = **math;
            op_name = (op == '*') ? "times" : "div";  // Use times instead of mul for explicit *
            (*math)++; // skip operator
            skip_math_whitespace(math);
        }
        // Check for LaTeX binary operators (boxed operators, etc.)
        else if (**math == '\\' && flavor == MATH_FLAVOR_LATEX) {
            const char* cmd_start = *math + 1; // skip backslash
            const char* cmd_end = cmd_start;
            while (*cmd_end && (isalpha(*cmd_end) || isdigit(*cmd_end))) {
                cmd_end++;
            }
            
            size_t cmd_len = cmd_end - cmd_start;
            if (cmd_len > 0) {
                char cmd_buffer[64];
                if (cmd_len < sizeof(cmd_buffer)) {
                    strncpy(cmd_buffer, cmd_start, cmd_len);
                    cmd_buffer[cmd_len] = '\0';
                    
                    // Check if this is a binary operator
                    if (strcmp(cmd_buffer, "boxdot") == 0) {
                        explicit_op = true;
                        op_name = "boxdot";
                        *math = cmd_end; // advance past the command
                        skip_math_whitespace(math);
                    } else if (strcmp(cmd_buffer, "boxplus") == 0) {
                        explicit_op = true;
                        op_name = "boxplus";
                        *math = cmd_end; // advance past the command
                        skip_math_whitespace(math);
                    } else if (strcmp(cmd_buffer, "boxminus") == 0) {
                        explicit_op = true;
                        op_name = "boxminus";
                        *math = cmd_end; // advance past the command
                        skip_math_whitespace(math);
                    } else if (strcmp(cmd_buffer, "boxtimes") == 0) {
                        explicit_op = true;
                        op_name = "boxtimes";
                        *math = cmd_end; // advance past the command
                        skip_math_whitespace(math);
                    } else if (strcmp(cmd_buffer, "cdot") == 0) {
                        explicit_op = true;
                        op_name = "cdot";
                        *math = cmd_end; // advance past the command
                        skip_math_whitespace(math);
                    } else if (strcmp(cmd_buffer, "times") == 0) {
                        explicit_op = true;
                        op_name = "times";
                        *math = cmd_end; // advance past the command
                        skip_math_whitespace(math);
                    }
                    else if (strcmp(cmd_buffer, "prec") == 0 || strcmp(cmd_buffer, "preceq") == 0 ||
                             strcmp(cmd_buffer, "succ") == 0 || strcmp(cmd_buffer, "succeq") == 0 ||
                             strcmp(cmd_buffer, "leq") == 0 || strcmp(cmd_buffer, "geq") == 0 ||
                             strcmp(cmd_buffer, "neq") == 0 || strcmp(cmd_buffer, "to") == 0 ||
                             strcmp(cmd_buffer, "asymp") == 0 || strcmp(cmd_buffer, "approx") == 0 ||
                             strcmp(cmd_buffer, "equiv") == 0 || strcmp(cmd_buffer, "sim") == 0 ||
                             strcmp(cmd_buffer, "simeq") == 0 || strcmp(cmd_buffer, "propto") == 0) {
                        // This is a relational operator, not a multiplication operator
                        break;
                    }
                }
            }
        }
        // Check for implicit multiplication (consecutive terms)
        else if ((isalpha(**math)) ||  // identifiers (for all flavors)
                 **math == '(' ||  // parentheses
                 **math == '[' ||  // square brackets
                 isdigit(**math) ||  // numbers
                 (**math == '\\' && flavor == MATH_FLAVOR_LATEX && !is_relational_operator(*math))) {  // LaTeX commands (but not relational operators)
            // This is implicit multiplication - don't advance the pointer yet
            explicit_op = false;
            op_name = "implicit_mul";
        } else {
            // No multiplication operation detected
            break;
        }
        
        Item right = parse_power_expression(input, math, flavor);
        if (right .item == ITEM_ERROR) {
            if (explicit_op) {
                // If we found an explicit operator, this is a real error
                return {.item = ITEM_ERROR};
            } else {
                // If it was implicit multiplication and failed, just stop parsing more terms
                break;
            }
        }
        
        if (right .item == ITEM_NULL) {
            if (explicit_op) {
                // Explicit operator requires a right operand
                return {.item = ITEM_ERROR};
            } else {
                // No more terms for implicit multiplication
                break;
            }
        }
        
        left = create_binary_expr(input, op_name, left, right);
        if (left .item == ITEM_ERROR) {
            return {.item = ITEM_ERROR};
        }
        
        skip_math_whitespace(math);
        iteration_count++;
    }
    
    // Log if we hit the iteration limit
    if (iteration_count >= MAX_MULTIPLICATION_ITERATIONS) {
        fprintf(stderr, "Warning: Multiplication expression parsing hit iteration limit (%zu)\n", MAX_MULTIPLICATION_ITERATIONS);
    }
    
    return left;
}

// parse power expressions (^ and ** operators) - right associative
static Item parse_power_expression(Input *input, const char **math, MathFlavor flavor) {
    Item left = parse_primary_with_postfix(input, math, flavor);
    if (left .item == ITEM_ERROR || left .item == ITEM_NULL) {
        return left;
    }
    
    skip_math_whitespace(math);
    
    // Handle power operations for ASCII flavor
    if (flavor == MATH_FLAVOR_ASCII) {
        if (**math == '^') {
            (*math)++; // skip ^
            skip_math_whitespace(math);
            
            // Power is right-associative, so we recursively call parse_power_expression
            Item right = parse_power_expression(input, math, flavor);
            if (right .item == ITEM_ERROR) {
                return {.item = ITEM_ERROR};
            }
            
            // create power expression element
            Element* pow_element = create_math_element(input, "pow");
            if (!pow_element) {
                return {.item = ITEM_ERROR};
            }
            
            // add base and exponent as children
            list_push((List*)pow_element, left);
            list_push((List*)pow_element, right);
            
            // set content length
            ((TypeElmt*)pow_element->type)->content_length = ((List*)pow_element)->length;
            
            return {.item = (uint64_t)pow_element};
        } else if (**math == '*' && *(*math + 1) == '*') {
            (*math) += 2; // skip **
            skip_math_whitespace(math);
            
            // Power is right-associative, so we recursively call parse_power_expression
            Item right = parse_power_expression(input, math, flavor);
            if (right .item == ITEM_ERROR) {
                return {.item = ITEM_ERROR};
            }
            
            // create power expression element
            Element* pow_element = create_math_element(input, "pow");
            if (!pow_element) {
                return {.item = ITEM_ERROR};
            }
            
            // add base and exponent as children
            list_push((List*)pow_element, left);
            list_push((List*)pow_element, right);
            
            // set content length
            ((TypeElmt*)pow_element->type)->content_length = ((List*)pow_element)->length;
            
            return {.item = (uint64_t)pow_element};
        }
    }
    
    return left;
}

// parse primary expression with postfix operators (superscript, subscript)
static Item parse_primary_with_postfix(Input *input, const char **math, MathFlavor flavor) {
    Item left = parse_math_primary(input, math, flavor);
    if (left .item == ITEM_ERROR || left .item == ITEM_NULL) {
        return left;
    }
    
    skip_math_whitespace(math);
    
    // handle postfix operators (superscript, subscript, prime)
    // Add loop safety: prevent infinite loops in postfix parsing
    const size_t MAX_POSTFIX_ITERATIONS = 50;
    size_t iteration_count = 0;
    const char* last_position = *math;
    
    while (true && iteration_count < MAX_POSTFIX_ITERATIONS) {
        bool processed = false;
        
        // Safety check: ensure we're making progress
        if (*math == last_position && iteration_count > 0) {
            fprintf(stderr, "Warning: No progress in postfix expression parsing, breaking\n");
            break;
        }
        last_position = *math;
        
        if (flavor == MATH_FLAVOR_LATEX) {
            if (**math == '^') {
                (*math)++; // skip ^
                left = parse_latex_superscript(input, math, left);
                if (left .item == ITEM_ERROR) {
                    return {.item = ITEM_ERROR};
                }
                processed = true;
            } else if (**math == '_') {
                (*math)++; // skip _
                left = parse_latex_subscript(input, math, left);
                if (left .item == ITEM_ERROR) {
                    return {.item = ITEM_ERROR};
                }
                processed = true;
            }
            
            // Handle prime notation for all flavors
            if (**math == '\'') {
                left = parse_prime_notation(input, math, left);
                if (left .item == ITEM_ERROR) {
                    return {.item = ITEM_ERROR};
                }
                processed = true;
            }
            
            // Handle factorial notation
            if (**math == '!') {
                (*math)++; // skip !
                log_debug("Creating factorial with base item=0x%llx, type=%d", left.item, get_type_id(left));
                Element* factorial_element = create_math_element(input, "factorial");
                if (!factorial_element) {
                    return {.item = ITEM_ERROR};
                }
                list_push((List*)factorial_element, left);
                ((TypeElmt*)factorial_element->type)->content_length = ((List*)factorial_element)->length;
                left = {.item = (uint64_t)factorial_element};
                processed = true;
            }
        } else if (flavor == MATH_FLAVOR_TYPST) {
            if (**math == '^') {
                (*math)++; // skip ^
                left = parse_typst_power(input, math, flavor, left);
                if (left .item == ITEM_ERROR) {
                    return {.item = ITEM_ERROR};
                }
                processed = true;
            }
            
            // Handle prime notation for all flavors
            if (**math == '\'') {
                left = parse_prime_notation(input, math, left);
                if (left .item == ITEM_ERROR) {
                    return {.item = ITEM_ERROR};
                }
                processed = true;
            }
            
            // Handle factorial notation
            if (**math == '!') {
                (*math)++; // skip !
                Element* factorial_element = create_math_element(input, "factorial");
                if (!factorial_element) {
                    return {.item = ITEM_ERROR};
                }
                list_push((List*)factorial_element, left);
                ((TypeElmt*)factorial_element->type)->content_length = ((List*)factorial_element)->length;
                left = {.item = (uint64_t)factorial_element};
                processed = true;
            }
        } else if (flavor == MATH_FLAVOR_ASCII) {
            // Handle prime notation for all flavors
            if (**math == '\'') {
                left = parse_prime_notation(input, math, left);
                if (left .item == ITEM_ERROR) {
                    return {.item = ITEM_ERROR};
                }
                processed = true;
            }
            
            // Handle factorial notation
            if (**math == '!') {
                (*math)++; // skip !
                Element* factorial_element = create_math_element(input, "factorial");
                if (!factorial_element) {
                    return {.item = ITEM_ERROR};
                }
                list_push((List*)factorial_element, left);
                ((TypeElmt*)factorial_element->type)->content_length = ((List*)factorial_element)->length;
                left = {.item = (uint64_t)factorial_element};
                processed = true;
            }
        }
        
        if (!processed) {
            break;
        }
        skip_math_whitespace(math);
        iteration_count++;
    }
    
    // Log if we hit the iteration limit
    if (iteration_count >= MAX_POSTFIX_ITERATIONS) {
        fprintf(stderr, "Warning: Postfix expression parsing hit iteration limit (%zu)\n", MAX_POSTFIX_ITERATIONS);
    }
    
    // Note: ASCII power operations are now handled in parse_power_expression
    
    return left;
}

// Parse LaTeX sum or product with limits: \sum_{i=1}^{n} or \prod_{i=0}^{n}
static Item parse_latex_sum_or_prod(Input *input, const char **math, const char* op_name) {
    skip_math_whitespace(math);
    
    // Create the sum/prod element
    Element* op_element = create_math_element(input, op_name);
    if (!op_element) {
        return {.item = ITEM_ERROR};
    }
    
    // Parse optional subscript (lower limit)
    if (**math == '_') {
        (*math)++; // skip _
        skip_math_whitespace(math);
        
        Item lower_limit;
        if (**math == '{') {
            (*math)++; // skip {
            lower_limit = parse_math_expression(input, math, MATH_FLAVOR_LATEX);
            if (lower_limit .item == ITEM_ERROR) {
                return {.item = ITEM_ERROR};
            }
            if (**math != '}') {
                return {.item = ITEM_ERROR};
            }
            (*math)++; // skip }
        } else {
            lower_limit = parse_math_primary(input, math, MATH_FLAVOR_LATEX);
            if (lower_limit .item == ITEM_ERROR) {
                return {.item = ITEM_ERROR};
            }
        }
        
        // Add lower limit as first child
        list_push((List*)op_element, lower_limit);
        skip_math_whitespace(math);
    }
    
    // Parse optional superscript (upper limit)
    if (**math == '^') {
        (*math)++; // skip ^
        skip_math_whitespace(math);
        
        Item upper_limit;
        if (**math == '{') {
            (*math)++; // skip {
            upper_limit = parse_math_expression(input, math, MATH_FLAVOR_LATEX);
            if (upper_limit .item == ITEM_ERROR) {
                return {.item = ITEM_ERROR};
            }
            if (**math != '}') {
                return {.item = ITEM_ERROR};
            }
            (*math)++; // skip }
        } else {
            upper_limit = parse_math_primary(input, math, MATH_FLAVOR_LATEX);
            if (upper_limit .item == ITEM_ERROR) {
                return {.item = ITEM_ERROR};
            }
        }
        
        // Add upper limit as second child
        list_push((List*)op_element, upper_limit);
        skip_math_whitespace(math);
    }
    
    // Parse the summand (the expression being summed)
    // This is critical for expressions like \sum_{n=0}^{\infty} \frac{x^n}{n!}
    skip_math_whitespace(math);
    
    if (**math && **math != '}' && **math != '$') {
        Item summand = parse_multiplication_expression(input, math, MATH_FLAVOR_LATEX);
        if (summand .item != ITEM_ERROR && summand .item != ITEM_NULL) {
            // Add summand as the third child (after lower and upper limits)
            list_push((List*)op_element, summand);
        }
    } else {
    }
    
    ((TypeElmt*)op_element->type)->content_length = ((List*)op_element)->length;
    return {.item = (uint64_t)op_element};
}

// Parse LaTeX integral with limits: \int_{a}^{b} f(x) dx
static Item parse_latex_integral(Input *input, const char **math) {
    skip_math_whitespace(math);
    
    // Create the integral element
    Element* int_element = create_math_element(input, "int");
    if (!int_element) {
        return {.item = ITEM_ERROR};
    }
    
    // Parse optional subscript (lower limit)
    if (**math == '_') {
        (*math)++; // skip _
        skip_math_whitespace(math);
        
        Item lower_limit;
        if (**math == '{') {
            (*math)++; // skip {
            lower_limit = parse_math_expression(input, math, MATH_FLAVOR_LATEX);
            if (lower_limit .item == ITEM_ERROR) {
                return {.item = ITEM_ERROR};
            }
            if (**math != '}') {
                return {.item = ITEM_ERROR};
            }
            (*math)++; // skip }
        } else {
            lower_limit = parse_math_primary(input, math, MATH_FLAVOR_LATEX);
            if (lower_limit .item == ITEM_ERROR) {
                return {.item = ITEM_ERROR};
            }
        }
        
        list_push((List*)int_element, lower_limit);
        skip_math_whitespace(math);
    }
    
    // Parse optional superscript (upper limit)
    if (**math == '^') {
        (*math)++; // skip ^
        skip_math_whitespace(math);
        
        Item upper_limit;
        if (**math == '{') {
            (*math)++; // skip {
            upper_limit = parse_math_expression(input, math, MATH_FLAVOR_LATEX);
            if (upper_limit .item == ITEM_ERROR) {
                return {.item = ITEM_ERROR};
            }
            if (**math != '}') {
                return {.item = ITEM_ERROR};
            }
            (*math)++; // skip }
        } else {
            upper_limit = parse_math_primary(input, math, MATH_FLAVOR_LATEX);
            if (upper_limit .item == ITEM_ERROR) {
                return {.item = ITEM_ERROR};
            }
        }
        
        list_push((List*)int_element, upper_limit);
        skip_math_whitespace(math);
    }
    
    // Parse the integrand expression
    Item integrand = parse_primary_with_postfix(input, math, MATH_FLAVOR_LATEX);
    if (integrand .item != ITEM_ERROR && integrand .item != ITEM_NULL) {
        list_push((List*)int_element, integrand);
    }
    
    ((TypeElmt*)int_element->type)->content_length = ((List*)int_element)->length;
    return {.item = (uint64_t)int_element};
}

// Parse LaTeX limit: \lim_{x \to 0} f(x)
static Item parse_latex_limit(Input *input, const char **math) {
    skip_math_whitespace(math);
    
    // Create the limit element
    Element* lim_element = create_math_element(input, "lim");
    if (!lim_element) {
        return {.item = ITEM_ERROR};
    }
    
    // Parse subscript (limit expression like x \to 0)
    if (**math == '_') {
        (*math)++; // skip _
        skip_math_whitespace(math);
        
        Item limit_expr;
        if (**math == '{') {
            (*math)++; // skip {
            limit_expr = parse_math_expression(input, math, MATH_FLAVOR_LATEX);
            if (limit_expr .item == ITEM_ERROR) {
                return {.item = ITEM_ERROR};
            }
            if (**math != '}') {
                return {.item = ITEM_ERROR};
            }
            (*math)++; // skip }
        } else {
            limit_expr = parse_math_primary(input, math, MATH_FLAVOR_LATEX);
            if (limit_expr .item == ITEM_ERROR) {
                return {.item = ITEM_ERROR};
            }
        }
        
        list_push((List*)lim_element, limit_expr);
        skip_math_whitespace(math);
    }
    
    // Parse the function expression
    Item func_expr = parse_primary_with_postfix(input, math, MATH_FLAVOR_LATEX);
    if (func_expr .item != ITEM_ERROR && func_expr .item != ITEM_NULL) {
        list_push((List*)lim_element, func_expr);
    }
    
    ((TypeElmt*)lim_element->type)->content_length = ((List*)lim_element)->length;
    return {.item = (uint64_t)lim_element};
}

// Forward declaration for full matrix environment parsing
static Item parse_latex_matrix_environment(Input *input, const char **math, const char* matrix_type);

// Parse LaTeX matrix: \begin{matrix} ... \end{matrix} or \begin{pmatrix} ... \end{pmatrix}
// Also supports simplified syntax \matrix{a & b \\ c & d}
static Item parse_latex_matrix(Input *input, const char **math, const char* matrix_type) {
    skip_math_whitespace(math);
    
    // Check if this is a full environment: \begin{matrix}
    if (strncmp(*math, "\\begin{", 7) == 0) {
        return parse_latex_matrix_environment(input, math, matrix_type);
    }
    
    // Simplified matrix syntax: \matrix{content}
    if (**math != '{') {
        printf("ERROR: Expected '{' after matrix command\n");
        return {.item = ITEM_ERROR};
    }
    (*math)++; // skip {
    
    // Create the matrix element
    Element* matrix_element = create_math_element(input, matrix_type);
    if (!matrix_element) {
        printf("ERROR: Failed to create matrix element\n");
        return {.item = ITEM_ERROR};
    }
    
    // Parse matrix rows (separated by \\)
    Element* current_row = create_math_element(input, "row");
    if (!current_row) {
        printf("ERROR: Failed to create matrix row element\n");
        return {.item = ITEM_ERROR};
    }
    
    int row_count = 0;
    int col_count = 0;
    int current_col = 0;
    
    // Add loop safety: prevent infinite loops in matrix parsing
    const size_t MAX_MATRIX_ITERATIONS = 10000;
    size_t iteration_count = 0;
    const char* last_position = *math;
    
    while (**math && **math != '}' && iteration_count < MAX_MATRIX_ITERATIONS) {
        skip_math_whitespace(math);
        
        // Safety check: ensure we're making progress
        if (*math == last_position && iteration_count > 0) {
            fprintf(stderr, "Warning: No progress in matrix parsing, forcing advancement\n");
            (*math)++; // Force advancement to prevent infinite loop
            continue;
        }
        last_position = *math;
        
        if (strncmp(*math, "\\\\", 2) == 0) {
            // End of row
            (*math) += 2; // skip \\
            
            // Validate column count consistency
            if (row_count == 0) {
                col_count = current_col + (((List*)current_row)->length > 0 ? 1 : 0);
            } else if (current_col + (((List*)current_row)->length > 0 ? 1 : 0) != col_count) {
                printf("WARNING: Inconsistent column count in matrix row %d\n", row_count + 1);
            }
            
            // Add current row to matrix
            ((TypeElmt*)current_row->type)->content_length = ((List*)current_row)->length;
            list_push((List*)matrix_element, {.item = (uint64_t)current_row});
            row_count++;
            current_col = 0;
            
            // Start new row
            current_row = create_math_element(input, "row");
            if (!current_row) {
                printf("ERROR: Failed to create matrix row element\n");
                return {.item = ITEM_ERROR};
            }
            skip_math_whitespace(math);
            continue;
        }
        
        if (**math == '&') {
            // Column separator - parse as next cell in row
            (*math)++; // skip &
            current_col++;
            skip_math_whitespace(math);
            continue;
        }
        
        // Parse matrix cell content
        Item cell = parse_math_expression(input, math, MATH_FLAVOR_LATEX);
        if (cell .item == ITEM_ERROR) {
            printf("ERROR: Failed to parse matrix cell at row %d, col %d\n", row_count + 1, current_col + 1);
            return {.item = ITEM_ERROR};
        }
        
        if (cell .item != ITEM_NULL) {
            list_push((List*)current_row, cell);
        }
        
        skip_math_whitespace(math);
        iteration_count++;
    }
    
    // Log if we hit the iteration limit
    if (iteration_count >= MAX_MATRIX_ITERATIONS) {
        fprintf(stderr, "Warning: Matrix parsing hit iteration limit (%zu)\n", MAX_MATRIX_ITERATIONS);
    }
    
    if (**math != '}') {
        printf("ERROR: Expected '}' to close matrix\n");
        return {.item = ITEM_ERROR};
    }
    (*math)++; // skip }
    
    // Add the last row if it has content
    if (((List*)current_row)->length > 0) {
        // Validate final row column count
        if (row_count > 0 && current_col + 1 != col_count) {
            printf("WARNING: Inconsistent column count in final matrix row\n");
        }
        ((TypeElmt*)current_row->type)->content_length = ((List*)current_row)->length;
        list_push((List*)matrix_element, {.item = (uint64_t)current_row});
        row_count++;
    }
    
    // Add matrix dimensions as attributes
    char row_str[16], col_str[16];
    snprintf(row_str, sizeof(row_str), "%d", row_count);
    snprintf(col_str, sizeof(col_str), "%d", col_count);
    add_attribute_to_element(input, matrix_element, "rows", row_str);
    add_attribute_to_element(input, matrix_element, "cols", col_str);
    
    ((TypeElmt*)matrix_element->type)->content_length = ((List*)matrix_element)->length;
    // Matrix parsing completed successfully
    return {.item = (uint64_t)matrix_element};
}

// Parse full LaTeX matrix environment: \begin{matrix} ... \end{matrix}
static Item parse_latex_matrix_environment(Input *input, const char **math, const char* matrix_type) {
    // Expected format: \begin{matrix} content \end{matrix}
    
    // Skip \begin{
    if (strncmp(*math, "\\begin{", 7) != 0) {
        printf("ERROR: Expected \\begin{ for matrix environment\n");
        return {.item = ITEM_ERROR};
    }
    *math += 7;
    
    // Find the environment name
    const char* env_start = *math;
    while (**math && **math != '}') {
        (*math)++;
    }
    
    if (**math != '}') {
        printf("ERROR: Expected '}' after \\begin{environment\n");
        return {.item = ITEM_ERROR};
    }
    
    size_t env_len = *math - env_start;
    (*math)++; // skip }
    
    // Validate environment name matches expected matrix type
    if (strncmp(env_start, matrix_type, env_len) != 0 || strlen(matrix_type) != env_len) {
        char env_name[32];
        strncpy(env_name, env_start, env_len < 31 ? env_len : 31);
        env_name[env_len < 31 ? env_len : 31] = '\0';
        printf("WARNING: Environment name '%s' doesn't match expected '%s'\n", env_name, matrix_type);
    }
    
    skip_math_whitespace(math);
    
    // Create the matrix element
    Element* matrix_element = create_math_element(input, matrix_type);
    if (!matrix_element) {
        printf("ERROR: Failed to create matrix environment element\n");
        return {.item = ITEM_ERROR};
    }
    
    add_attribute_to_element(input, matrix_element, "env", "true");
    
    // Parse matrix content (same as simplified syntax but without outer braces)
    Element* current_row = create_math_element(input, "row");
    if (!current_row) {
        printf("ERROR: Failed to create matrix row element\n");
        return {.item = ITEM_ERROR};
    }
    
    int row_count = 0;
    int col_count = 0;
    int current_col = 0;
    
    while (**math) {
        skip_math_whitespace(math);
        
        // Check for end of environment
        if (strncmp(*math, "\\end{", 5) == 0) {
            break;
        }
        
        if (strncmp(*math, "\\\\", 2) == 0) {
            // End of row
            (*math) += 2; // skip \\
            
            // Validate column count consistency
            if (row_count == 0) {
                col_count = current_col + (((List*)current_row)->length > 0 ? 1 : 0);
            } else if (current_col + (((List*)current_row)->length > 0 ? 1 : 0) != col_count) {
                printf("WARNING: Inconsistent column count in matrix row %d\n", row_count + 1);
            }
            
            // Add current row to matrix
            ((TypeElmt*)current_row->type)->content_length = ((List*)current_row)->length;
            list_push((List*)matrix_element, {.item = (uint64_t)current_row});
            row_count++;
            current_col = 0;
            
            // Start new row
            current_row = create_math_element(input, "row");
            if (!current_row) {
                printf("ERROR: Failed to create matrix row element\n");
                return {.item = ITEM_ERROR};
            }
            skip_math_whitespace(math);
            continue;
        }
        
        if (**math == '&') {
            // Column separator
            (*math)++; // skip &
            current_col++;
            skip_math_whitespace(math);
            continue;
        }
        
        // Parse matrix cell content - use a restricted parser that stops at matrix delimiters
        const char* cell_start = *math;
        const char* cell_end = *math;
        
        // Find the end of the cell by looking for delimiters
        while (*cell_end && 
               *cell_end != '&' &&  // column separator
               strncmp(cell_end, "\\\\", 2) != 0 &&  // row separator 
               strncmp(cell_end, "\\end{", 5) != 0) {  // end of environment
            cell_end++;
        }
        
        // Create a temporary null-terminated string for the cell content
        size_t cell_len = cell_end - cell_start;
        char* cell_content = (char*)malloc(cell_len + 1);
        if (!cell_content) {
            printf("ERROR: Memory allocation failed for matrix cell\n");
            return {.item = ITEM_ERROR};
        }
        
        strncpy(cell_content, cell_start, cell_len);
        cell_content[cell_len] = '\0';
        
        // Remove trailing whitespace from cell content
        while (cell_len > 0 && isspace(cell_content[cell_len - 1])) {
            cell_content[--cell_len] = '\0';
        }
        
        // Parse the cell content if it's not empty
        Item cell = {.item = ITEM_NULL};
        if (cell_len > 0) {
            const char* cell_ptr = cell_content;
            cell = parse_math_expression(input, &cell_ptr, MATH_FLAVOR_LATEX);
            if (cell .item == ITEM_ERROR) {
                printf("ERROR: Failed to parse matrix cell at row %d, col %d: '%s'\n", 
                       row_count + 1, current_col + 1, cell_content);
                free(cell_content);
                return {.item = ITEM_ERROR};
            }
        }
        
        free(cell_content);
        *math = cell_end;  // Advance the math pointer to the delimiter
        
        if (cell .item != ITEM_NULL) {
            list_push((List*)current_row, cell);
        }
        
        skip_math_whitespace(math);
    }
    
    // Parse \end{environment}
    if (strncmp(*math, "\\end{", 5) != 0) {
        printf("ERROR: Expected \\end{%s} to close matrix environment\n", matrix_type);
        return {.item = ITEM_ERROR};
    }
    *math += 5;
    
    // Validate end environment name
    const char* end_env_start = *math;
    while (**math && **math != '}') {
        (*math)++;
    }
    
    if (**math != '}') {
        printf("ERROR: Expected '}' after \\end{environment\n");
        return {.item = ITEM_ERROR};
    }
    
    size_t end_env_len = *math - end_env_start;
    (*math)++; // skip }
    
    if (strncmp(end_env_start, matrix_type, end_env_len) != 0 || strlen(matrix_type) != end_env_len) {
        char end_env_name[32];
        strncpy(end_env_name, end_env_start, end_env_len < 31 ? end_env_len : 31);
        end_env_name[end_env_len < 31 ? end_env_len : 31] = '\0';
        printf("ERROR: Mismatched environment: \\begin{%s} but \\end{%s}\n", matrix_type, end_env_name);
        return {.item = ITEM_ERROR};
    }
    
    // Add the last row if it has content
    if (((List*)current_row)->length > 0) {
        // Validate final row column count
        if (row_count > 0 && current_col + 1 != col_count) {
            printf("WARNING: Inconsistent column count in final matrix row\n");
        }
        ((TypeElmt*)current_row->type)->content_length = ((List*)current_row)->length;
        list_push((List*)matrix_element, {.item = (uint64_t)current_row});
        row_count++;
    }
    
    // Add matrix dimensions as attributes
    char row_str[16], col_str[16];
    snprintf(row_str, sizeof(row_str), "%d", row_count);
    snprintf(col_str, sizeof(col_str), "%d", col_count);
    add_attribute_to_element(input, matrix_element, "rows", row_str);
    add_attribute_to_element(input, matrix_element, "cols", col_str);
    
    ((TypeElmt*)matrix_element->type)->content_length = ((List*)matrix_element)->length;
    // Matrix environment parsing completed successfully
    return {.item = (uint64_t)matrix_element};
}

// Parse LaTeX cases environment: \begin{cases} ... \end{cases}
static Item parse_latex_cases(Input *input, const char **math) {
    // Expected format: \begin{cases} expr1 & condition1 \\ expr2 & condition2 \\ ... \end{cases}
    
    skip_math_whitespace(math);
    
    // Check if this is a full environment: \begin{cases}
    if (strncmp(*math, "\\begin{", 7) == 0) {
        // Skip \begin{cases}
        if (strncmp(*math, "\\begin{cases}", 13) != 0) {
            return {.item = ITEM_ERROR};
        }
        *math += 13;
    } else {
        return {.item = ITEM_ERROR};
    }
    
    skip_math_whitespace(math);
    
    // Create the cases element
    Element* cases_element = create_math_element(input, "cases");
    if (!cases_element) {
        return {.item = ITEM_ERROR};
    }
    
    add_attribute_to_element(input, cases_element, "env", "true");
    
    // Parse the entire content between \begin{cases} and \end{cases} as raw text
    const char* content_start = *math;
    const char* content_end = content_start;
    
    // Find \end{cases}
    while (*content_end) {
        if (strncmp(content_end, "\\end{cases}", 11) == 0) {
            break;
        }
        content_end++;
<<<<<<< HEAD
=======
    }
    
    if (strncmp(content_end, "\\end{cases}", 11) != 0) {
        return {.item = ITEM_ERROR};
    }
    
    // Create content string
    size_t content_len = content_end - content_start;
    char* content_text = (char*)malloc(content_len + 1);
    strncpy(content_text, content_start, content_len);
    content_text[content_len] = '\0';
    
    // Trim whitespace
    while (content_len > 0 && isspace(content_text[content_len - 1])) {
        content_text[--content_len] = '\0';
    }
    
    String* content_string = input_create_string(input, content_text);
    if (content_string) {
        list_push((List*)cases_element, {.item = y2it(content_string)});
>>>>>>> 91c55ce7
    }
    free(content_text);
    
<<<<<<< HEAD
    if (strncmp(content_end, "\\end{cases}", 11) != 0) {
        return {.item = ITEM_ERROR};
    }
    
    // Create content string
    size_t content_len = content_end - content_start;
    char* content_text = (char*)malloc(content_len + 1);
    strncpy(content_text, content_start, content_len);
    content_text[content_len] = '\0';
    
    // Trim whitespace
    while (content_len > 0 && isspace(content_text[content_len - 1])) {
        content_text[--content_len] = '\0';
    }
    
    String* content_string = input_create_string(input, content_text);
    if (content_string) {
        list_push((List*)cases_element, {.item = y2it(content_string)});
    }
    free(content_text);
    
=======
>>>>>>> 91c55ce7
    *math = content_end + 11; // skip \end{cases}
    
    ((TypeElmt*)cases_element->type)->content_length = ((List*)cases_element)->length;
    return {.item = (uint64_t)cases_element};
}

// Parse LaTeX equation environment: \begin{equation} ... \end{equation}
static Item parse_latex_equation(Input *input, const char **math) {
    skip_math_whitespace(math);
    
    // Check if this is a full environment: \begin{equation}
    if (strncmp(*math, "\\begin{", 7) == 0) {
        // Skip \begin{equation}
        if (strncmp(*math, "\\begin{equation}", 16) != 0) {
            printf("ERROR: Expected \\begin{equation} for equation environment\n");
            return {.item = ITEM_ERROR};
        }
        *math += 16;
    } else {
        printf("ERROR: Expected \\begin{equation} for equation environment\n");
        return {.item = ITEM_ERROR};
    }
    
    skip_math_whitespace(math);
    
    // Create the equation element
    Element* eq_element = create_math_element(input, "equation");
    if (!eq_element) {
        printf("ERROR: Failed to create equation element\n");
        return {.item = ITEM_ERROR};
    }
    
    add_attribute_to_element(input, eq_element, "env", "true");
    add_attribute_to_element(input, eq_element, "numbered", "true");
    
    // Parse equation content until \end{equation}
    const char* content_start = *math;
    const char* content_end = strstr(*math, "\\end{equation}");
    
    if (!content_end) {
        printf("ERROR: Expected \\end{equation} to close equation environment\n");
        return {.item = ITEM_ERROR};
    }
    
    // Create a temporary null-terminated string for the content
    size_t content_length = content_end - content_start;
    char* temp_content = ((char*)malloc(content_length + 1));
    if (!temp_content) {
        printf("ERROR: Failed to allocate memory for equation content\n");
        return {.item = ITEM_ERROR};
    }
    strncpy(temp_content, content_start, content_length);
    temp_content[content_length] = '\0';
    
    // Parse the content
    const char* temp_ptr = temp_content;
    Item content = parse_math_expression(input, &temp_ptr, MATH_FLAVOR_LATEX);
    free(temp_content);
    
    if (content .item == ITEM_ERROR) {
        printf("ERROR: Failed to parse equation content\n");
        return {.item = ITEM_ERROR};
    }
    
    if (content .item != ITEM_NULL) {
        list_push((List*)eq_element, content);
    }
    
    // Move past the content to \end{equation}
    *math = content_end;
    
    // Parse \end{equation}
    if (strncmp(*math, "\\end{equation}", 14) != 0) {
        printf("ERROR: Expected \\end{equation} to close equation environment\n");
        return {.item = ITEM_ERROR};
    }
    *math += 14;
    
    ((TypeElmt*)eq_element->type)->content_length = ((List*)eq_element)->length;
    return {.item = (uint64_t)eq_element};
}

// Parse LaTeX align environment: \begin{align} ... \end{align}
static Item parse_latex_align(Input *input, const char **math) {
    skip_math_whitespace(math);
    
    // Check if this is a full environment: \begin{align}
    if (strncmp(*math, "\\begin{", 7) == 0) {
        // Skip \begin{align}
        if (strncmp(*math, "\\begin{align}", 13) != 0) {
            printf("ERROR: Expected \\begin{align} for align environment\n");
            return {.item = ITEM_ERROR};
        }
        *math += 13;
    } else {
        printf("ERROR: Expected \\begin{align} for align environment\n");
        return {.item = ITEM_ERROR};
    }
    
    skip_math_whitespace(math);
    
    // Create the align element
    Element* align_element = create_math_element(input, "align");
    if (!align_element) {
        printf("ERROR: Failed to create align element\n");
        return {.item = ITEM_ERROR};
    }
    
    add_attribute_to_element(input, align_element, "env", "true");
    add_attribute_to_element(input, align_element, "numbered", "true");
    
    // Parse alignment rows (separated by \\)
    int eq_count = 0;
    
    while (**math) {
        skip_math_whitespace(math);
        
        // Check for end of environment
        if (strncmp(*math, "\\end{align}", 11) == 0) {
            *math += 11;
            break;
        }
        
        // Create an equation row element
        Element* eq_row = create_math_element(input, "equation");
        if (!eq_row) {
            printf("ERROR: Failed to create align row element\n");
            return {.item = ITEM_ERROR};
        }
        
        // Parse left side of alignment
        Item left_expr = parse_math_expression(input, math, MATH_FLAVOR_LATEX);
        if (left_expr .item == ITEM_ERROR) {
            printf("ERROR: Failed to parse left side of align equation %d\n", eq_count + 1);
            return {.item = ITEM_ERROR};
        }
        
        if (left_expr .item != ITEM_NULL) {
            list_push((List*)eq_row, left_expr);
        }
        
        skip_math_whitespace(math);
        
        // Check for alignment point &
        if (**math == '&') {
            (*math)++; // skip &
            skip_math_whitespace(math);
            
            // Parse right side of alignment
            Item right_expr = parse_math_expression(input, math, MATH_FLAVOR_LATEX);
            if (right_expr .item == ITEM_ERROR) {
                printf("ERROR: Failed to parse right side of align equation %d\n", eq_count + 1);
                return {.item = ITEM_ERROR};
            }
            
            if (right_expr .item != ITEM_NULL) {
                list_push((List*)eq_row, right_expr);
            }
        }
        
        skip_math_whitespace(math);
        
        // Check for row separator \\
        if (strncmp(*math, "\\\\", 2) == 0) {
            (*math) += 2; // skip \\
        }
        
        // Add the equation row to align element
        ((TypeElmt*)eq_row->type)->content_length = ((List*)eq_row)->length;
        list_push((List*)align_element, {.item = (uint64_t)eq_row});
        eq_count++;
        
        skip_math_whitespace(math);
    }
    
    // Add equation count as attribute
    char eq_str[16];
    snprintf(eq_str, sizeof(eq_str), "%d", eq_count);
    add_attribute_to_element(input, align_element, "equations", eq_str);
    
    ((TypeElmt*)align_element->type)->content_length = ((List*)align_element)->length;
    return {.item = (uint64_t)align_element};
}

// Parse LaTeX aligned environment: \begin{aligned} ... \end{aligned}
static Item parse_latex_aligned(Input *input, const char **math) {
    // Expected format: \begin{aligned} expr1 &= expr2 \\ expr3 &= expr4 \\ ... \end{aligned}
    // Similar to align but typically used inside other environments and not numbered
    
    skip_math_whitespace(math);
    
    // Check if this is a full environment: \begin{aligned}
    if (strncmp(*math, "\\begin{", 7) == 0) {
        // Skip \begin{aligned}
        if (strncmp(*math, "\\begin{aligned}", 15) != 0) {
            printf("ERROR: Expected \\begin{aligned} for aligned environment\n");
            return {.item = ITEM_ERROR};
        }
        *math += 15;
    } else {
        printf("ERROR: Expected \\begin{aligned} for aligned environment\n");
        return {.item = ITEM_ERROR};
    }
    
    skip_math_whitespace(math);
    
    // Create the aligned element
    Element* aligned_element = create_math_element(input, "aligned");
    if (!aligned_element) {
        printf("ERROR: Failed to create aligned element\n");
        return {.item = ITEM_ERROR};
    }
    
    add_attribute_to_element(input, aligned_element, "env", "true");
    add_attribute_to_element(input, aligned_element, "numbered", "false");
    
    // Parse alignment rows (separated by \\)
    int eq_count = 0;
    
    while (**math) {
        skip_math_whitespace(math);
        
        // Check for end of environment
        if (strncmp(*math, "\\end{aligned}", 13) == 0) {
            *math += 13;
            break;
        }
        
        // Create an equation row element
        Element* eq_row = create_math_element(input, "equation");
        if (!eq_row) {
            printf("ERROR: Failed to create aligned row element\n");
            return {.item = ITEM_ERROR};
        }
        
        // Parse left side of alignment
        Item left_expr = parse_math_expression(input, math, MATH_FLAVOR_LATEX);
        if (left_expr .item == ITEM_ERROR) {
            printf("ERROR: Failed to parse left side of aligned equation %d\n", eq_count + 1);
            return {.item = ITEM_ERROR};
        }
        
        if (left_expr .item != ITEM_NULL) {
            list_push((List*)eq_row, left_expr);
        }
        
        skip_math_whitespace(math);
        
        // Check for alignment point &
        if (**math == '&') {
            (*math)++; // skip &
            skip_math_whitespace(math);
            
            // Parse right side of alignment
            Item right_expr = parse_math_expression(input, math, MATH_FLAVOR_LATEX);
            if (right_expr .item == ITEM_ERROR) {
                printf("ERROR: Failed to parse right side of aligned equation %d\n", eq_count + 1);
                return {.item = ITEM_ERROR};
            }
            
            if (right_expr .item != ITEM_NULL) {
                list_push((List*)eq_row, right_expr);
            }
        }
        
        skip_math_whitespace(math);
        
        // Check for row separator \\
        if (strncmp(*math, "\\\\", 2) == 0) {
            (*math) += 2; // skip \\
        }
        
        // Add the equation row to aligned element
        ((TypeElmt*)eq_row->type)->content_length = ((List*)eq_row)->length;
        list_push((List*)aligned_element, {.item = (uint64_t)eq_row});
        eq_count++;
        
        skip_math_whitespace(math);
    }
    
    // Add equation count as attribute
    char eq_str[16];
    snprintf(eq_str, sizeof(eq_str), "%d", eq_count);
    add_attribute_to_element(input, aligned_element, "equations", eq_str);
    
    ((TypeElmt*)aligned_element->type)->content_length = ((List*)aligned_element)->length;
    return {.item = (uint64_t)aligned_element};
}

// Parse LaTeX gather environment: \begin{gather} ... \end{gather}
static Item parse_latex_gather(Input *input, const char **math) {
    // Expected format: \begin{gather} expr1 \\ expr2 \\ ... \end{gather}
    // Center-aligned equations, each numbered
    
    skip_math_whitespace(math);
    
    // Check if this is a full environment: \begin{gather}
    if (strncmp(*math, "\\begin{", 7) == 0) {
        // Skip \begin{gather}
        if (strncmp(*math, "\\begin{gather}", 14) != 0) {
            printf("ERROR: Expected \\begin{gather} for gather environment\n");
            return {.item = ITEM_ERROR};
        }
        *math += 14;
    } else {
        printf("ERROR: Expected \\begin{gather} for gather environment\n");
        return {.item = ITEM_ERROR};
    }
    
    skip_math_whitespace(math);
    
    // Create the gather element
    Element* gather_element = create_math_element(input, "gather");
    if (!gather_element) {
        printf("ERROR: Failed to create gather element\n");
        return {.item = ITEM_ERROR};
    }
    
    add_attribute_to_element(input, gather_element, "env", "true");
    add_attribute_to_element(input, gather_element, "numbered", "true");
    add_attribute_to_element(input, gather_element, "alignment", "center");
    
    // Parse equations (separated by \\)
    int eq_count = 0;
    
    while (**math) {
        skip_math_whitespace(math);
        
        // Check for end of environment
        if (strncmp(*math, "\\end{gather}", 12) == 0) {
            *math += 12;
            break;
        }
        
        // Create an equation element
        Element* eq_element = create_math_element(input, "equation");
        if (!eq_element) {
            printf("ERROR: Failed to create gather equation element\n");
            return {.item = ITEM_ERROR};
        }
        
        // Parse the equation content
        Item eq_expr = parse_math_expression(input, math, MATH_FLAVOR_LATEX);
        if (eq_expr .item == ITEM_ERROR) {
            printf("ERROR: Failed to parse gather equation %d\n", eq_count + 1);
            return {.item = ITEM_ERROR};
        }
        
        if (eq_expr .item != ITEM_NULL) {
            list_push((List*)eq_element, eq_expr);
        }
        
        skip_math_whitespace(math);
        
        // Check for row separator \\
        if (strncmp(*math, "\\\\", 2) == 0) {
            (*math) += 2; // skip \\
        }
        
        // Add the equation to gather element
        ((TypeElmt*)eq_element->type)->content_length = ((List*)eq_element)->length;
        list_push((List*)gather_element, {.item = (uint64_t)eq_element});
        eq_count++;
        
        skip_math_whitespace(math);
    }
    
    // Add equation count as attribute
    char eq_str[16];
    snprintf(eq_str, sizeof(eq_str), "%d", eq_count);
    add_attribute_to_element(input, gather_element, "equations", eq_str);
    
    ((TypeElmt*)gather_element->type)->content_length = ((List*)gather_element)->length;
    return {.item = (uint64_t)gather_element};
}

// Enhanced helper functions for new mathematical constructs
static bool is_number_set(const char* cmd) {
    return strcmp(cmd, "mathbb") == 0 || strcmp(cmd, "mathbf") == 0 ||
           strcmp(cmd, "mathcal") == 0 || strcmp(cmd, "mathfrak") == 0;
}

static bool is_set_operation(const char* cmd) {
    return strcmp(cmd, "in") == 0 || strcmp(cmd, "notin") == 0 ||
           strcmp(cmd, "subset") == 0 || strcmp(cmd, "supset") == 0 ||
           strcmp(cmd, "subseteq") == 0 || strcmp(cmd, "supseteq") == 0 ||
           strcmp(cmd, "subsetneq") == 0 || strcmp(cmd, "supsetneq") == 0 ||
           strcmp(cmd, "cup") == 0 || strcmp(cmd, "cap") == 0 ||
           strcmp(cmd, "emptyset") == 0 || strcmp(cmd, "varnothing") == 0 ||
           strcmp(cmd, "setminus") == 0 || strcmp(cmd, "bigcup") == 0 ||
           strcmp(cmd, "bigcap") == 0 || strcmp(cmd, "sqsubset") == 0 ||
           strcmp(cmd, "sqsupset") == 0 || strcmp(cmd, "sqcup") == 0 ||
           strcmp(cmd, "sqcap") == 0;
}

static bool is_logic_operator(const char* cmd) {
    return strcmp(cmd, "forall") == 0 || strcmp(cmd, "exists") == 0 ||
           strcmp(cmd, "land") == 0 || strcmp(cmd, "lor") == 0 ||
           strcmp(cmd, "neg") == 0 || strcmp(cmd, "lnot") == 0 ||
           strcmp(cmd, "Rightarrow") == 0 || strcmp(cmd, "Leftarrow") == 0 ||
           strcmp(cmd, "Leftrightarrow") == 0 || strcmp(cmd, "implies") == 0 ||
           strcmp(cmd, "iff") == 0 || strcmp(cmd, "wedge") == 0 ||
           strcmp(cmd, "vee") == 0 || strcmp(cmd, "bigwedge") == 0 ||
           strcmp(cmd, "bigvee") == 0;
}

static bool is_binomial_cmd(const char* cmd) {
    return strcmp(cmd, "binom") == 0 || strcmp(cmd, "choose") == 0 ||
           strcmp(cmd, "tbinom") == 0 || strcmp(cmd, "dbinom") == 0;
}

static bool is_derivative_cmd(const char* cmd) {
    return strcmp(cmd, "frac") == 0 && strstr(cmd, "d") != NULL; // This will be handled specially in frac parsing
}

static bool is_vector_cmd(const char* cmd) {
    return strcmp(cmd, "vec") == 0 || strcmp(cmd, "overrightarrow") == 0 ||
           strcmp(cmd, "overleftarrow") == 0;
}

static bool is_accent_cmd(const char* cmd) {
    return strcmp(cmd, "hat") == 0 || strcmp(cmd, "widehat") == 0 ||
           strcmp(cmd, "dot") == 0 || strcmp(cmd, "ddot") == 0 ||
           strcmp(cmd, "bar") == 0 || strcmp(cmd, "tilde") == 0 ||
           strcmp(cmd, "widetilde") == 0 || strcmp(cmd, "acute") == 0 ||
           strcmp(cmd, "grave") == 0 || strcmp(cmd, "check") == 0 ||
           strcmp(cmd, "breve") == 0 || strcmp(cmd, "ring") == 0 ||
           strcmp(cmd, "mathring") == 0 || strcmp(cmd, "dddot") == 0 ||
           strcmp(cmd, "ddddot") == 0;
}

static bool is_arrow_cmd(const char* cmd) {
    return strcmp(cmd, "rightarrow") == 0 || strcmp(cmd, "leftarrow") == 0 ||
           strcmp(cmd, "to") == 0 || strcmp(cmd, "gets") == 0 ||
           strcmp(cmd, "uparrow") == 0 || strcmp(cmd, "downarrow") == 0 ||
           strcmp(cmd, "updownarrow") == 0 || strcmp(cmd, "leftrightarrow") == 0 ||
           strcmp(cmd, "Rightarrow") == 0 || strcmp(cmd, "Leftarrow") == 0 ||
           strcmp(cmd, "Leftrightarrow") == 0 || strcmp(cmd, "Uparrow") == 0 ||
           strcmp(cmd, "Downarrow") == 0 || strcmp(cmd, "Updownarrow") == 0 ||
           strcmp(cmd, "nearrow") == 0 || strcmp(cmd, "nwarrow") == 0 ||
           strcmp(cmd, "searrow") == 0 || strcmp(cmd, "swarrow") == 0 ||
           strcmp(cmd, "mapsto") == 0 || strcmp(cmd, "longmapsto") == 0 ||
           strcmp(cmd, "longrightarrow") == 0 || strcmp(cmd, "longleftarrow") == 0 ||
           strcmp(cmd, "longleftrightarrow") == 0;
}

static bool is_relation_operator(const char* cmd) {
    return strcmp(cmd, "lt") == 0 || strcmp(cmd, "le") == 0 ||
           strcmp(cmd, "leq") == 0 || strcmp(cmd, "gt") == 0 ||
           strcmp(cmd, "ge") == 0 || strcmp(cmd, "geq") == 0 ||
           strcmp(cmd, "eq") == 0 || strcmp(cmd, "neq") == 0 ||
           strcmp(cmd, "equiv") == 0 || strcmp(cmd, "approx") == 0 ||
           strcmp(cmd, "sim") == 0 || strcmp(cmd, "simeq") == 0 ||
           strcmp(cmd, "cong") == 0 || strcmp(cmd, "propto") == 0 ||
           strcmp(cmd, "parallel") == 0 || strcmp(cmd, "perp") == 0 ||
           strcmp(cmd, "prec") == 0 || strcmp(cmd, "preceq") == 0 ||
           strcmp(cmd, "succ") == 0 || strcmp(cmd, "succeq") == 0 ||
           strcmp(cmd, "ll") == 0 || strcmp(cmd, "gg") == 0;
}

static bool is_spacing_cmd(const char* cmd) {
    return strcmp(cmd, "quad") == 0 || strcmp(cmd, "qquad") == 0 ||
           strcmp(cmd, "!") == 0 || strcmp(cmd, ",") == 0 ||
           strcmp(cmd, ":") == 0 || strcmp(cmd, ";") == 0 ||
           strcmp(cmd, "enspace") == 0 || strcmp(cmd, "thinspace") == 0 ||
           strcmp(cmd, "medspace") == 0 || strcmp(cmd, "thickspace") == 0;
}

static bool is_special_symbol(const char* cmd) {
    return strcmp(cmd, "angle") == 0 || strcmp(cmd, "triangle") == 0 ||
           strcmp(cmd, "square") == 0 || strcmp(cmd, "diamond") == 0 ||
           strcmp(cmd, "star") == 0 || strcmp(cmd, "ast") == 0 ||
           strcmp(cmd, "bullet") == 0 || strcmp(cmd, "circ") == 0 ||
           strcmp(cmd, "oplus") == 0 || strcmp(cmd, "ominus") == 0 ||
           strcmp(cmd, "otimes") == 0 || strcmp(cmd, "oslash") == 0 ||
           strcmp(cmd, "odot") == 0 || strcmp(cmd, "boxplus") == 0 ||
           strcmp(cmd, "boxminus") == 0 || strcmp(cmd, "boxtimes") == 0 ||
           strcmp(cmd, "boxdot") == 0 || strcmp(cmd, "top") == 0 ||
           strcmp(cmd, "bot") == 0 || strcmp(cmd, "models") == 0 ||
           strcmp(cmd, "vdash") == 0 || strcmp(cmd, "dashv") == 0;
}

// Parse absolute value: \left| x \right| or \abs{x}
static Item parse_latex_abs(Input *input, const char **math) {
    skip_math_whitespace(math);
    
    Item inner;
    
    // Check if this is \abs{} format or \left| format
    if (**math == '{') {
        (*math)++; // skip opening brace
        
        // Parse the inner expression
        inner = parse_math_expression(input, math, MATH_FLAVOR_LATEX);
        if (inner .item == ITEM_ERROR) {
            return {.item = ITEM_ERROR};
        }
        
        skip_math_whitespace(math);
        
        // Expect closing brace
        if (**math != '}') {
            printf("ERROR: Expected } for absolute value, found: %.10s\n", *math);
            return {.item = ITEM_ERROR};
        }
        (*math)++; // skip closing brace
        
    } else {
        // This is \left| format, parse until \right|
        inner = parse_math_expression(input, math, MATH_FLAVOR_LATEX);
        if (inner .item == ITEM_ERROR) {
            return {.item = ITEM_ERROR};
        }
        
        skip_math_whitespace(math);
        
        // Expect \right|
        if (strncmp(*math, "\\right|", 7) != 0) {
            printf("ERROR: Expected \\right| for absolute value, found: %.10s\n", *math);
            return {.item = ITEM_ERROR};
        }
        *math += 7;
    }
    
    // Create abs element
    Element* abs_element = create_math_element(input, "abs");
    if (!abs_element) {
        return {.item = ITEM_ERROR};
    }
    
    list_push((List*)abs_element, inner);
    ((TypeElmt*)abs_element->type)->content_length = ((List*)abs_element)->length;
    
    return {.item = (uint64_t)abs_element};
}

// Parse norm delimiters: \lVert x \rVert
static Item parse_latex_norm(Input *input, const char **math) {
    skip_math_whitespace(math);
    
    Item inner = parse_math_expression(input, math, MATH_FLAVOR_LATEX);
    if (inner.item == ITEM_ERROR) {
        return {.item = ITEM_ERROR};
    }
    
    skip_math_whitespace(math);
    
    // Expect \rVert
    if (strncmp(*math, "\\rVert", 6) != 0) {
        printf("ERROR: Expected \\rVert for norm, found: %.10s\n", *math);
        return {.item = ITEM_ERROR};
    }
    *math += 6;
    
    // Create norm element
    Element* norm_element = create_math_element(input, "norm");
    if (!norm_element) {
        return {.item = ITEM_ERROR};
    }
    
    list_push((List*)norm_element, inner);
    ((TypeElmt*)norm_element->type)->content_length = ((List*)norm_element)->length;
    
    return {.item = (uint64_t)norm_element};
}

// Parse angle bracket delimiters: \langle x, y \rangle
static Item parse_latex_angle_brackets(Input *input, const char **math) {
    skip_math_whitespace(math);
    
    // Create inner product element
    Element* inner_product_element = create_math_element(input, "inner_product");
    if (!inner_product_element) {
        return {.item = ITEM_ERROR};
    }
    
    // Parse expressions inside the angle brackets
    do {
        skip_math_whitespace(math);
        
        Item arg = parse_math_expression(input, math, MATH_FLAVOR_LATEX);
        if (arg.item == ITEM_ERROR) {
            return {.item = ITEM_ERROR};
        }
        
        if (arg.item != ITEM_NULL) {
            list_push((List*)inner_product_element, arg);
        }
        
        skip_math_whitespace(math);
        
        if (**math == ',') {
            (*math)++; // skip comma
        } else {
            break;
        }
    } while (**math && **math != '\\');
    
    // Expect \rangle
    if (strncmp(*math, "\\rangle", 7) != 0) {
        printf("ERROR: Expected \\rangle for angle brackets, found: %.10s\n", *math);
        return {.item = ITEM_ERROR};
    }
    *math += 7;
    
    // Add attributes
    add_attribute_to_element(input, inner_product_element, "symbol", "⟨⟩");
    add_attribute_to_element(input, inner_product_element, "description", "Inner product");
    
    ((TypeElmt*)inner_product_element->type)->content_length = ((List*)inner_product_element)->length;
    
    return {.item = (uint64_t)inner_product_element};
}

// Parse ceiling/floor functions: \lceil x \rceil, \lfloor x \rfloor
static Item parse_latex_ceil_floor(Input *input, const char **math, const char* func_name) {
    skip_math_whitespace(math);
    
    // Parse the inner expression - no braces expected, just parse until the closing delimiter
    Item inner = parse_math_expression(input, math, MATH_FLAVOR_LATEX);
    if (inner .item == ITEM_ERROR) {
        return {.item = ITEM_ERROR};
    }
    
    skip_math_whitespace(math);
    
    // Expect appropriate closing delimiter
    if (strcmp(func_name, "ceil") == 0 && strncmp(*math, "\\rceil", 6) == 0) {
        *math += 6;
    } else if (strcmp(func_name, "floor") == 0 && strncmp(*math, "\\rfloor", 7) == 0) {
        *math += 7;
    } else {
        printf("ERROR: Expected closing delimiter for %s, found: %.10s\n", func_name, *math);
        return {.item = ITEM_ERROR};
    }
    
    // Create function element
    Element* func_element = create_math_element(input, func_name);
    if (!func_element) {
        return {.item = ITEM_ERROR};
    }
    
    list_push((List*)func_element, inner);
    ((TypeElmt*)func_element->type)->content_length = ((List*)func_element)->length;
    
    return {.item = (uint64_t)func_element};
}

// Parse prime notation: f'(x), f''(x), f'''(x)
static Item parse_prime_notation(Input *input, const char **math, Item base) {
    int prime_count = 0;
    
    // Count consecutive apostrophes
    while (**math == '\'') {
        prime_count++;
        (*math)++;
    }
    
    // Create prime element
    Element* prime_element = create_math_element(input, "prime");
    if (!prime_element) {
        return {.item = ITEM_ERROR};
    }
    
    // Add base expression
    list_push((List*)prime_element, base);
    
    // Add prime count as attribute
    char count_str[16];
    snprintf(count_str, sizeof(count_str), "%d", prime_count);
    add_attribute_to_element(input, prime_element, "count", count_str);
    
    ((TypeElmt*)prime_element->type)->content_length = ((List*)prime_element)->length;
    
    return {.item = (uint64_t)prime_element};
}

// Group-based parser implementations

// Parse binomial coefficients: \binom{n}{k} or \choose{n}{k}
static Item parse_latex_binomial(Input *input, const char **math) {
    skip_math_whitespace(math);
    
    // expect opening brace for first argument
    if (**math != '{') {
        return {.item = ITEM_ERROR};
    }
    (*math)++; // skip {
    
    // parse first argument (n)
    Item n = parse_math_expression(input, math, MATH_FLAVOR_LATEX);
    if (n .item == ITEM_ERROR) {
        return {.item = ITEM_ERROR};
    }
    
    // expect closing brace
    if (**math != '}') {
        return {.item = ITEM_ERROR};
    }
    (*math)++; // skip }
    
    skip_math_whitespace(math);
    
    // expect opening brace for second argument
    if (**math != '{') {
        return {.item = ITEM_ERROR};
    }
    (*math)++; // skip {
    
    // parse second argument (k)
    Item k = parse_math_expression(input, math, MATH_FLAVOR_LATEX);
    if (k .item == ITEM_ERROR) {
        return {.item = ITEM_ERROR};
    }
    
    // expect closing brace
    if (**math != '}') {
        return {.item = ITEM_ERROR};
    }
    (*math)++; // skip }
    
    // create binomial expression element
    Element* binom_element = create_math_element(input, "binom");
    if (!binom_element) {
        return {.item = ITEM_ERROR};
    }
    
    // add n and k as children
    list_push((List*)binom_element, n);
    list_push((List*)binom_element, k);
    
    // set content length
    ((TypeElmt*)binom_element->type)->content_length = ((List*)binom_element)->length;
    
    return {.item = (uint64_t)binom_element};
}

// Parse derivative notation: \frac{d}{dx} or \frac{\partial}{\partial x}
static Item parse_latex_derivative(Input *input, const char **math) {
    // This function is called when we detect derivative patterns in \frac commands
    // For now, we'll handle this in the regular frac parser by detecting 'd' patterns
    return parse_latex_frac(input, math);
}

// Parse vector notation: \vec{v}, \overrightarrow{AB}, etc.
static Item parse_latex_vector(Input *input, const char **math) {
    skip_math_whitespace(math);
    
    // expect opening brace
    if (**math != '{') {
        return {.item = ITEM_ERROR};
    }
    (*math)++; // skip {
    
    // parse vector content
    Item vector_content = parse_math_expression(input, math, MATH_FLAVOR_LATEX);
    if (vector_content .item == ITEM_ERROR) {
        return {.item = ITEM_ERROR};
    }
    
    // expect closing brace
    if (**math != '}') {
        return {.item = ITEM_ERROR};
    }
    (*math)++; // skip }
    
    // create vector expression element
    Element* vec_element = create_math_element(input, "vec");
    if (!vec_element) {
        return {.item = ITEM_ERROR};
    }
    
    // add vector content as child
    list_push((List*)vec_element, vector_content);
    
    // set content length
    ((TypeElmt*)vec_element->type)->content_length = ((List*)vec_element)->length;
    
    return {.item = (uint64_t)vec_element};
}

// Parse accent marks: \hat{x}, \dot{x}, \bar{x}, etc.
static Item parse_latex_accent(Input *input, const char **math, const char* accent_type) {
    skip_math_whitespace(math);
    
    // expect opening brace
    if (**math != '{') {
        return {.item = ITEM_ERROR};
    }
    (*math)++; // skip {
    
    // parse accented content
    Item accented_content = parse_math_expression(input, math, MATH_FLAVOR_LATEX);
    if (accented_content .item == ITEM_ERROR) {
        return {.item = ITEM_ERROR};
    }
    
    // expect closing brace
    if (**math != '}') {
        return {.item = ITEM_ERROR};
    }
    (*math)++; // skip }
    
    // create accent expression element
    Element* accent_element = create_math_element(input, accent_type);
    if (!accent_element) {
        return {.item = ITEM_ERROR};
    }
    
    // add accented content as child
    list_push((List*)accent_element, accented_content);
    
    // set content length
    ((TypeElmt*)accent_element->type)->content_length = ((List*)accent_element)->length;
    
    return {.item = (uint64_t)accent_element};
}

// Parse arrow notation: \to, \rightarrow, \leftarrow, etc.
static Item parse_latex_arrow(Input *input, const char **math, const char* arrow_type) {
    // Most arrow commands don't take arguments, they're just symbols
    Element* arrow_element = create_math_element(input, arrow_type);
    if (!arrow_element) {
        return {.item = ITEM_ERROR};
    }
    
    // Add arrow direction as attribute
    if (strcmp(arrow_type, "rightarrow") == 0 || strcmp(arrow_type, "to") == 0) {
        add_attribute_to_element(input, arrow_element, "direction", "right");
    } else if (strcmp(arrow_type, "leftarrow") == 0 || strcmp(arrow_type, "gets") == 0) {
        add_attribute_to_element(input, arrow_element, "direction", "left");
    } else if (strcmp(arrow_type, "uparrow") == 0) {
        add_attribute_to_element(input, arrow_element, "direction", "up");
    } else if (strcmp(arrow_type, "downarrow") == 0) {
        add_attribute_to_element(input, arrow_element, "direction", "down");
    } else if (strcmp(arrow_type, "leftrightarrow") == 0) {
        add_attribute_to_element(input, arrow_element, "direction", "both");
    }
    
    ((TypeElmt*)arrow_element->type)->content_length = ((List*)arrow_element)->length;
    return {.item = (uint64_t)arrow_element};
}

// Parse over/under constructs: \overline{x}, \underline{x}, \overbrace{x}, \underbrace{x}
static Item parse_latex_overunder(Input *input, const char **math, const char* construct_type) {
    skip_math_whitespace(math);
    
    // expect opening brace
    if (**math != '{') {
        return {.item = ITEM_ERROR};
    }
    (*math)++; // skip {
    
    // parse content
    Item content = parse_math_expression(input, math, MATH_FLAVOR_LATEX);
    if (content .item == ITEM_ERROR) {
        return {.item = ITEM_ERROR};
    }
    
    // expect closing brace
    if (**math != '}') {
        return {.item = ITEM_ERROR};
    }
    (*math)++; // skip }
    
    // create over/under expression element
    Element* construct_element = create_math_element(input, construct_type);
    if (!construct_element) {
        return {.item = ITEM_ERROR};
    }
    
    // add content as child
    list_push((List*)construct_element, content);
    
    // No position attribute needed for simplified format
    
    // set content length
    ((TypeElmt*)construct_element->type)->content_length = ((List*)construct_element)->length;
    
    return {.item = (uint64_t)construct_element};
}

// Parse relation operators: \leq, \geq, \equiv, \approx, etc.
static Item parse_relation_operator(Input *input, const char **math, const char* op_name) {
    Element* op_element = create_math_element(input, op_name);
    if (!op_element) {
        return {.item = ITEM_ERROR};
    }
    
    ((TypeElmt*)op_element->type)->content_length = ((List*)op_element)->length;
    return {.item = (uint64_t)op_element};
}

// Group-based parser implementations

// Find math expression definition by command/syntax
static const MathExprDef* find_math_expression(const char* cmd, MathFlavor flavor) {
    if (!cmd) return NULL;
    
    
    // Check each group for matching expression
    for (int group_idx = 0; group_idx < sizeof(math_groups) / sizeof(math_groups[0]); group_idx++) {
        const MathExprDef* defs = math_groups[group_idx].definitions;
        
        for (int def_idx = 0; defs[def_idx].latex_cmd; def_idx++) {
            const MathExprDef* def = &defs[def_idx];
            
            // Match based on flavor
            const char* target_cmd = NULL;
            switch (flavor) {
                case MATH_FLAVOR_LATEX:
                    target_cmd = def->latex_cmd;
                    break;
                case MATH_FLAVOR_TYPST:
                    target_cmd = def->typst_syntax;
                    break;
                case MATH_FLAVOR_ASCII:
                    target_cmd = def->ascii_syntax;
                    break;
            }
            
            if (target_cmd && strcmp(cmd, target_cmd) == 0) {
                return def;
            }
        }
    }
    
    return NULL;
}

// Create math element with attributes
static Item create_math_element_with_attributes(Input *input, const char* element_name, const char* symbol, const char* description) {
    Element* element = create_math_element(input, element_name);
    if (!element) {
        return {.item = ITEM_ERROR};
    }
    
    if (symbol) {
        add_attribute_to_element(input, element, "symbol", symbol);
    }
    
    if (description) {
        add_attribute_to_element(input, element, "description", description);
    }
    
    // Set content length so formatter recognizes the element
    ((TypeElmt*)element->type)->content_length = ((List*)element)->length;
    
    return {.item = (uint64_t)element};
}

// Group parser: Basic operators
static Item parse_basic_operator(Input *input, const char **math, MathFlavor flavor, const MathExprDef *def) {
    return create_math_element_with_attributes(input, def->element_name, def->unicode_symbol, def->description);
}

// Group parser: Functions
static Item parse_function(Input *input, const char **math, MathFlavor flavor, const MathExprDef *def) {
    log_debug("parse_function: called for '%s', has_arguments=%s, flavor=%d", 
            def->element_name, def->has_arguments ? "true" : "false", flavor);
    
    if (def->has_arguments) {
        // For LaTeX flavor, use LaTeX-style function parsing (space-separated arguments)
        if (flavor == MATH_FLAVOR_LATEX) {
            log_debug("parse_function: calling parse_latex_function for '%s'", def->element_name);
            return parse_latex_function(input, math, def->element_name);
        } else {
            // For other flavors, use parentheses-based function calls
            return parse_function_call(input, math, flavor, def->element_name);
        }
    } else {
        log_debug("parse_function: creating element without arguments for '%s'", def->element_name);
        return create_math_element_with_attributes(input, def->element_name, def->unicode_symbol, def->description);
    }
}

// Group parser: Special symbols
static Item parse_special_symbol(Input *input, const char **math, MathFlavor flavor, const MathExprDef *def) {
    Element* symbol_element = create_math_element(input, def->element_name);
    if (!symbol_element) {
        return {.item = ITEM_ERROR};
    }
    
    // Add symbol attributes
    if (def->unicode_symbol) {
        add_attribute_to_element(input, symbol_element, "symbol", def->unicode_symbol);
    }
    
    if (def->description) {
        add_attribute_to_element(input, symbol_element, "description", def->description);
    }
    
    // Add the Unicode symbol as content if available
    if (def->unicode_symbol && strlen(def->unicode_symbol) > 0) {
        String* unicode_string = input_create_string(input, def->unicode_symbol);
        if (unicode_string) {
            list_push((List*)symbol_element, {.item = y2it(unicode_string)});
        }
    }
    
    ((TypeElmt*)symbol_element->type)->content_length = ((List*)symbol_element)->length;
    return {.item = (uint64_t)symbol_element};
}

// Group parser: Fractions
static Item parse_fraction(Input *input, const char **math, MathFlavor flavor, const MathExprDef *def) {
    if (def->special_parser) {
        if (strcmp(def->special_parser, "parse_frac") == 0) {
            // Check if this might be a partial derivative fraction
            const char *lookahead = *math;
            skip_math_whitespace(&lookahead);
            if (*lookahead == '{') {
                lookahead++; // skip {
                skip_math_whitespace(&lookahead);
                // Check if numerator starts with \partial
                if (strncmp(lookahead, "\\partial", 8) == 0) {
                    return parse_partial_derivative_frac(input, math);
                }
            }
            return parse_latex_frac(input, math);
        } else if (strcmp(def->special_parser, "parse_frac_style") == 0) {
            return parse_latex_frac_style(input, math, def->latex_cmd);
        } else if (strcmp(def->special_parser, "parse_binomial") == 0) {
            return parse_latex_binomial(input, math);
        } else if (strcmp(def->special_parser, "parse_choose") == 0) {
            return parse_latex_binomial(input, math); // Similar parsing
        } else if (strcmp(def->special_parser, "parse_partial_derivative") == 0) {
            return parse_partial_derivative(input, math, flavor, def);
        }
    }
    
    return parse_latex_frac(input, math); // Default fallback
}

// Group parser: Roots
static Item parse_root(Input *input, const char **math, MathFlavor flavor, const MathExprDef *def) {
    if (def->special_parser) {
        if (strcmp(def->special_parser, "parse_sqrt") == 0) {
            return parse_latex_sqrt(input, math);
        } else if (strcmp(def->special_parser, "parse_root") == 0) {
            return parse_latex_root(input, math, "3"); // Cube root
        } else if (strcmp(def->special_parser, "parse_root_with_index") == 0) {
            return parse_latex_root_with_index(input, math);
        }
    }
    
    return parse_latex_sqrt(input, math); // Default fallback
}

// Group parser: Accents
static Item parse_accent(Input *input, const char **math, MathFlavor flavor, const MathExprDef *def) {
    if (def->special_parser && strcmp(def->special_parser, "parse_accent") == 0) {
        return parse_latex_accent(input, math, def->element_name);
    }
    
    return parse_latex_accent(input, math, def->element_name);
}

// Group parser: Arrows
static Item parse_arrow(Input *input, const char **math, MathFlavor flavor, const MathExprDef *def) {
    return parse_latex_arrow(input, math, def->element_name);
}

// Group parser: Big operators
static Item parse_big_operator(Input *input, const char **math, MathFlavor flavor, const MathExprDef *def) {
    if (def->special_parser) {
        if (strcmp(def->special_parser, "parse_big_operator") == 0) {
            // Handle summation, product, integral with limits using enhanced parsing
            const char* op_name = def->element_name;
            
            // Use the enhanced bounds parsing for these operators
            if (strcmp(op_name, "sum") == 0 || strcmp(op_name, "prod") == 0 ||
                strcmp(op_name, "bigcup") == 0 || strcmp(op_name, "bigcap") == 0 ||
                strcmp(op_name, "bigoplus") == 0 || strcmp(op_name, "bigotimes") == 0 ||
                strcmp(op_name, "bigwedge") == 0 || strcmp(op_name, "bigvee") == 0) {
                return parse_latex_sum_or_prod_enhanced(input, math, def);
            } else if (strcmp(op_name, "int") == 0 || strcmp(op_name, "iint") == 0 ||
                       strcmp(op_name, "iiint") == 0 || strcmp(op_name, "oint") == 0 ||
                       strcmp(op_name, "oiint") == 0 || strcmp(op_name, "oiiint") == 0) {
                return parse_latex_integral_enhanced(input, math, def);
            }
            
            // Fallback to basic parsing for other operators
            return parse_function_call(input, math, flavor, def->element_name);
        } else if (strcmp(def->special_parser, "parse_limit") == 0) {
            return parse_function_call(input, math, flavor, def->element_name);
        }
    }
    
    return parse_function_call(input, math, flavor, def->element_name);
}

// Group parser: Delimiters  
static Item parse_delimiter(Input *input, const char **math, MathFlavor flavor, const MathExprDef *def) {
    if (def->special_parser) {
        if (strcmp(def->special_parser, "parse_abs") == 0) {
            return parse_latex_abs(input, math);
        } else if (strcmp(def->special_parser, "parse_norm") == 0) {
            return parse_latex_norm(input, math);
        } else if (strcmp(def->special_parser, "parse_ceil_floor") == 0) {
            return parse_latex_ceil_floor(input, math, def->element_name);
        } else if (strcmp(def->special_parser, "parse_inner_product") == 0) {
            return parse_latex_angle_brackets(input, math);
        }
    }
    
    if (def->has_arguments) {
        return parse_function_call(input, math, flavor, def->element_name);
    } else {
        return create_math_element_with_attributes(input, def->element_name, def->unicode_symbol, def->description);
    }
}

// Group parser: Relations
static Item parse_relation(Input *input, const char **math, MathFlavor flavor, const MathExprDef *def) {
    return create_math_element_with_attributes(input, def->element_name, def->unicode_symbol, def->description);
}

// Group parser: Set theory
static Item parse_set_theory(Input *input, const char **math, MathFlavor flavor, const MathExprDef *def) {
    return create_math_element_with_attributes(input, def->element_name, def->unicode_symbol, def->description);
}

// Group parser: Logic
static Item parse_logic(Input *input, const char **math, MathFlavor flavor, const MathExprDef *def) {
    Element* logic_element = create_math_element(input, def->element_name);
    if (!logic_element) {
        return {.item = ITEM_ERROR};
    }
    
    add_attribute_to_element(input, logic_element, "operator", def->element_name);
    add_attribute_to_element(input, logic_element, "symbol", def->unicode_symbol);
    add_attribute_to_element(input, logic_element, "description", def->description);
    
    // Logic operators like \neg take one argument
    if (def->has_arguments && def->argument_count > 0) {
        skip_math_whitespace(math);
        Item arg = parse_math_primary(input, math, flavor);
        if (arg.item != ITEM_ERROR) {
            list_push((List*)logic_element, arg);
        }
    }
    
    ((TypeElmt*)logic_element->type)->content_length = ((List*)logic_element)->length;
    return {.item = (uint64_t)logic_element};
}

// Group parser: Number sets
static Item parse_number_set(Input *input, const char **math, MathFlavor flavor, const MathExprDef *def) {
    Element* set_element = create_math_element(input, def->element_name);
    if (!set_element) {
        return {.item = ITEM_ERROR};
    }
    
    // Add set attributes
    add_attribute_to_element(input, set_element, "symbol", def->unicode_symbol);
    add_attribute_to_element(input, set_element, "description", def->description);
    
    // For LaTeX \mathbb{} syntax, parse the braces
    if (flavor == MATH_FLAVOR_LATEX && strncmp(def->latex_cmd, "mathbb{", 7) == 0) {
        // Skip the opening brace if not already consumed
        skip_math_whitespace(math);
        if (**math == '{') {
            (*math)++;
            
            // Parse set identifier
            skip_math_whitespace(math);
            if (**math && isalpha(**math)) {
                char set_char[2] = {**math, '\0'};
                add_attribute_to_element(input, set_element, "type", set_char);
                (*math)++;
            }
            
            // Skip closing brace
            skip_math_whitespace(math);
            if (**math == '}') {
                (*math)++;
            }
        }
    }
    
    ((TypeElmt*)set_element->type)->content_length = ((List*)set_element)->length;
    return {.item = (uint64_t)set_element};
}

// Group parser: Geometry
static Item parse_geometry(Input *input, const char **math, MathFlavor flavor, const MathExprDef *def) {
    return create_math_element_with_attributes(input, def->element_name, def->unicode_symbol, def->description);
}

// Group parser: Calculus
static Item parse_calculus(Input *input, const char **math, MathFlavor flavor, const MathExprDef *def) {
    Element* calc_element = create_math_element(input, def->element_name);
    if (!calc_element) {
        return {.item = ITEM_ERROR};
    }
    
    add_attribute_to_element(input, calc_element, "symbol", def->unicode_symbol);
    add_attribute_to_element(input, calc_element, "description", def->description);
    
    // Handle differential operators with arguments
    if (def->has_arguments && def->argument_count == 1) {
        skip_math_whitespace(math);
        Item arg = parse_math_primary(input, math, flavor);
        if (arg .item != ITEM_ERROR) {
            list_push((List*)calc_element, arg);
        }
    }
    
    ((TypeElmt*)calc_element->type)->content_length = ((List*)calc_element)->length;
    return {.item = (uint64_t)calc_element};
}

// Group parser: Algebra
static Item parse_algebra(Input *input, const char **math, MathFlavor flavor, const MathExprDef *def) {
    Element* alg_element = create_math_element(input, def->element_name);
    if (!alg_element) {
        return {.item = ITEM_ERROR};
    }
    
    add_attribute_to_element(input, alg_element, "symbol", def->unicode_symbol);
    add_attribute_to_element(input, alg_element, "description", def->description);
    
    // Handle expressions with arguments (like binomial coefficients)
    if (def->has_arguments && def->argument_count > 0) {
        for (int i = 0; i < def->argument_count; i++) {
            skip_math_whitespace(math);
            Item arg = parse_math_primary(input, math, flavor);
            if (arg .item != ITEM_ERROR) {
                list_push((List*)alg_element, arg);
            }
        }
    }
    
    ((TypeElmt*)alg_element->type)->content_length = ((List*)alg_element)->length;
    return {.item = (uint64_t)alg_element};
}

// Group parser: Typography
static Item parse_typography(Input *input, const char **math, MathFlavor flavor, const MathExprDef *def) {
    // Typography commands like \mathbf{x} need to parse the braced argument
    skip_math_whitespace(math);
    
    if (**math != '{') {
        // No braced argument, treat as symbol
        Element* typo_element = create_math_element(input, def->element_name);
        if (!typo_element) {
            return {.item = ITEM_ERROR};
        }
        ((TypeElmt*)typo_element->type)->content_length = 0;
        return {.item = (uint64_t)typo_element};
    }
    
    (*math)++; // skip '{'
    Item content = parse_math_expression(input, math, flavor);
    if (content.item == ITEM_ERROR) {
        return {.item = ITEM_ERROR};
    }
    
    if (**math != '}') {
        return {.item = ITEM_ERROR};
    }
    (*math)++; // skip '}'
    
    Element* typo_element = create_math_element(input, def->element_name);
    if (!typo_element) {
        return {.item = ITEM_ERROR};
    }
    
    list_push((List*)typo_element, content);
    ((TypeElmt*)typo_element->type)->content_length = ((List*)typo_element)->length;
    return {.item = (uint64_t)typo_element};
}

// Group parser: Environment (special handling needed)
static Item parse_environment(Input *input, const char **math, MathFlavor flavor, const MathExprDef *def) {
    // Environment parsing is complex and handled separately in existing code
    // This is a placeholder for the group-based system
    return create_math_element_with_attributes(input, def->element_name, def->unicode_symbol, def->description);
}

// Group parser: Spacing
static Item parse_spacing(Input *input, const char **math, MathFlavor flavor, const MathExprDef *def) {
    Element* space_element = create_math_element(input, def->element_name);
    if (!space_element) {
        return {.item = ITEM_ERROR};
    }
    
    add_attribute_to_element(input, space_element, "type", def->element_name);
    add_attribute_to_element(input, space_element, "width", def->unicode_symbol);
    add_attribute_to_element(input, space_element, "description", def->description);
    
    ((TypeElmt*)space_element->type)->content_length = ((List*)space_element)->length;
    return {.item = (uint64_t)space_element};
}

// Group parser: Modular arithmetic
static Item parse_modular(Input *input, const char **math, MathFlavor flavor, const MathExprDef *def) {
    Element* mod_element = create_math_element(input, def->element_name);
    if (!mod_element) {
        return {.item = ITEM_ERROR};
    }
    
    add_attribute_to_element(input, mod_element, "operator", def->element_name);
    add_attribute_to_element(input, mod_element, "symbol", def->unicode_symbol);
    add_attribute_to_element(input, mod_element, "description", def->description);
    
    // Handle modular operations with arguments
    if (def->has_arguments && def->argument_count > 0) {
        for (int i = 0; i < def->argument_count; i++) {
            skip_math_whitespace(math);
            
            Item arg = {.item = ITEM_ERROR};
            if (**math == '{') {
                (*math)++; // skip opening brace
                arg = parse_math_expression(input, math, flavor);
                if (**math == '}') {
                    (*math)++; // skip closing brace
                }
            } else {
                arg = parse_math_primary(input, math, flavor);
            }
            
            if (arg.item != ITEM_ERROR) {
                list_push((List*)mod_element, arg);
            }
        }
    }
    
    ((TypeElmt*)mod_element->type)->content_length = ((List*)mod_element)->length;
    return {.item = (uint64_t)mod_element};
}

static Item parse_circled_operator(Input *input, const char **math, MathFlavor flavor, const MathExprDef *def) {
    Element* op_element = create_math_element(input, def->element_name);
    if (!op_element) {
        return {.item = ITEM_ERROR};
    }
    
    add_attribute_to_element(input, op_element, "operator", def->element_name);
    add_attribute_to_element(input, op_element, "symbol", def->unicode_symbol);
    add_attribute_to_element(input, op_element, "description", def->description);
    add_attribute_to_element(input, op_element, "type", "circled");
    
    ((TypeElmt*)op_element->type)->content_length = ((List*)op_element)->length;
    return {.item = (uint64_t)op_element};
}

static Item parse_boxed_operator(Input *input, const char **math, MathFlavor flavor, const MathExprDef *def) {
    Element* op_element = create_math_element(input, def->element_name);
    if (!op_element) {
        return {.item = ITEM_ERROR};
    }
    
    add_attribute_to_element(input, op_element, "operator", def->element_name);
    add_attribute_to_element(input, op_element, "symbol", def->unicode_symbol);
    add_attribute_to_element(input, op_element, "description", def->description);
    add_attribute_to_element(input, op_element, "type", "boxed");
    
    ((TypeElmt*)op_element->type)->content_length = ((List*)op_element)->length;
    return {.item = (uint64_t)op_element};
}

static Item parse_extended_arrow(Input *input, const char **math, MathFlavor flavor, const MathExprDef *def) {
    Element* arrow_element = create_math_element(input, def->element_name);
    if (!arrow_element) {
        return {.item = ITEM_ERROR};
    }
    
    add_attribute_to_element(input, arrow_element, "arrow", def->element_name);
    add_attribute_to_element(input, arrow_element, "symbol", def->unicode_symbol);
    add_attribute_to_element(input, arrow_element, "description", def->description);
    add_attribute_to_element(input, arrow_element, "direction", "bidirectional");
    
    ((TypeElmt*)arrow_element->type)->content_length = ((List*)arrow_element)->length;
    return {.item = (uint64_t)arrow_element};
}

static Item parse_extended_relation(Input *input, const char **math, MathFlavor flavor, const MathExprDef *def) {
    Element* rel_element = create_math_element(input, def->element_name);
    if (!rel_element) {
        return {.item = ITEM_ERROR};
    }
    
    add_attribute_to_element(input, rel_element, "relation", def->element_name);
    add_attribute_to_element(input, rel_element, "symbol", def->unicode_symbol);
    add_attribute_to_element(input, rel_element, "description", def->description);
    add_attribute_to_element(input, rel_element, "type", "semantic");
    
    ((TypeElmt*)rel_element->type)->content_length = ((List*)rel_element)->length;
    return {.item = (uint64_t)rel_element};
}

static MathFlavor get_math_flavor(const char* flavor_str) {
    if (!flavor_str || strcmp(flavor_str, "latex") == 0) {
        return MATH_FLAVOR_LATEX;
    } else if (strcmp(flavor_str, "typst") == 0) {
        return MATH_FLAVOR_TYPST;
    } else if (strcmp(flavor_str, "ascii") == 0) {
        return MATH_FLAVOR_ASCII;
    }
    return MATH_FLAVOR_LATEX; // default
}

// main parser function
void parse_math(Input* input, const char* math_string, const char* flavor_str) {
    printf("parse_math called with: '%s', flavor: '%s' (length: %zu)\n", math_string, flavor_str ? flavor_str : "null", strlen(math_string));
    
    // Add timeout protection
    clock_t start_time = clock();
    const double PARSING_TIMEOUT_SECONDS = 30.0; // 30 second timeout
    
    // Debug: print the last 5 characters and their codes
    size_t len = strlen(math_string);
    for (size_t i = (len >= 5) ? len - 5 : 0; i < len; i++) {
        printf("'%c'(%d) ", math_string[i], (int)math_string[i]);
    }
    printf("\n");
    
    // Reuse the StringBuf from input_new() - don't create a new one
    stringbuf_reset(input->sb);
    const char *math = math_string;
    
    MathFlavor flavor = get_math_flavor(flavor_str);
    printf("Math flavor resolved to: %d\n", flavor);
    
    // parse the math expression with timeout check
    skip_math_whitespace(&math);
    
    // Check timeout before parsing
    if ((clock() - start_time) / CLOCKS_PER_SEC > PARSING_TIMEOUT_SECONDS) {
        fprintf(stderr, "Error: Math parsing timed out before parsing (%.2f seconds)\n", PARSING_TIMEOUT_SECONDS);
        input->root = {.item = ITEM_ERROR};
        return;
    }
    
    Item result;
    
    // Route to appropriate parser based on flavor
    if (flavor == MATH_FLAVOR_ASCII) {
        printf("DEBUG: Routing to ASCII math parser\n");
        result = input_ascii_math(input, math_string);
    } else {
        result = parse_math_expression(input, &math, flavor);
    }
    
    // Check timeout after parsing
    double elapsed_time = (clock() - start_time) / CLOCKS_PER_SEC;
    if (elapsed_time > PARSING_TIMEOUT_SECONDS) {
        fprintf(stderr, "Error: Math parsing timed out (%.2f seconds)\n", elapsed_time);
        input->root = {.item = ITEM_ERROR};
        return;
    }
    
    if (result .item == ITEM_ERROR || result .item == ITEM_NULL) {
        printf("Result is error or null, setting input->root to ITEM_ERROR\n");
        input->root = {.item = ITEM_ERROR};
        return;
    }
    
    printf("Setting input->root to result: %llu (0x%llx) (parsing took %.3f seconds)\n", result.item, result.item, elapsed_time);
    input->root = result;
}

// Parse styled fractions: \dfrac, \tfrac, \cfrac
static Item parse_latex_frac_style(Input *input, const char **math, const char* style) {
    skip_math_whitespace(math);
    
    // expect opening brace for numerator
    if (**math != '{') {
        return {.item = ITEM_ERROR};
    }
    (*math)++; // skip {
    
    // parse numerator
    Item numerator = parse_math_expression(input, math, MATH_FLAVOR_LATEX);
    if (numerator .item == ITEM_ERROR) {
        return {.item = ITEM_ERROR};
    }
    
    // expect closing brace
    if (**math != '}') {
        return {.item = ITEM_ERROR};
    }
    (*math)++; // skip }
    
    skip_math_whitespace(math);
    
    // expect opening brace for denominator
    if (**math != '{') {
        return {.item = ITEM_ERROR};
    }
    (*math)++; // skip {
    
    // parse denominator
    Item denominator = parse_math_expression(input, math, MATH_FLAVOR_LATEX);
    if (denominator .item == ITEM_ERROR) {
        return {.item = ITEM_ERROR};
    }
    
    // expect closing brace
    if (**math != '}') {
        return {.item = ITEM_ERROR};
    }
    (*math)++; // skip }
    
    // create fraction expression element with style
    Element* frac_element = create_math_element(input, "frac");
    if (!frac_element) {
        return {.item = ITEM_ERROR};
    }
    
    // add style attribute
    add_attribute_to_element(input, frac_element, "style", style);
    
    // add numerator and denominator as children
    list_push((List*)frac_element, numerator);
    list_push((List*)frac_element, denominator);
    
    // set content length
    ((TypeElmt*)frac_element->type)->content_length = ((List*)frac_element)->length;
    
    return {.item = (uint64_t)frac_element};
}

// Parse nth root with specified index: \root{n}\of{x}
static Item parse_latex_root(Input *input, const char **math, const char* index) {
    skip_math_whitespace(math);
    
    // expect opening brace
    if (**math != '{') {
        return {.item = ITEM_ERROR};
    }
    (*math)++; // skip {
    
    // parse expression inside root
    Item inner_expr = parse_math_expression(input, math, MATH_FLAVOR_LATEX);
    if (inner_expr .item == ITEM_ERROR) {
        return {.item = ITEM_ERROR};
    }
    
    // expect closing brace
    if (**math != '}') {
        return {.item = ITEM_ERROR};
    }
    (*math)++; // skip }
    
    // create root expression element
    Element* root_element = create_math_element(input, "root");
    if (!root_element) {
        return {.item = ITEM_ERROR};
    }
    
    // add index as attribute
    add_attribute_to_element(input, root_element, "index", index);
    
    // add inner expression as child
    list_push((List*)root_element, inner_expr);
    
    // set content length
    ((TypeElmt*)root_element->type)->content_length = ((List*)root_element)->length;
    
    return {.item = (uint64_t)root_element};
}

// Parse general root with variable index: \root{n}\of{x}
static Item parse_latex_root_with_index(Input *input, const char **math) {
    skip_math_whitespace(math);
    
    // expect opening brace for index
    if (**math != '{') {
        return {.item = ITEM_ERROR};
    }
    (*math)++; // skip {
    
    // parse index
    Item index = parse_math_expression(input, math, MATH_FLAVOR_LATEX);
    if (index .item == ITEM_ERROR) {
        return {.item = ITEM_ERROR};
    }
    
    // expect closing brace
    if (**math != '}') {
        return {.item = ITEM_ERROR};
    }
    (*math)++; // skip }
    
    skip_math_whitespace(math);
    
    // expect \of
    if (strncmp(*math, "\\of", 3) != 0) {
        return {.item = ITEM_ERROR};
    }
    *math += 3;
    
    skip_math_whitespace(math);
    
    // expect opening brace for radicand
    if (**math != '{') {
        return {.item = ITEM_ERROR};
    }
    (*math)++; // skip {
    
    // parse radicand
    Item radicand = parse_math_expression(input, math, MATH_FLAVOR_LATEX);
    if (radicand .item == ITEM_ERROR) {
        return {.item = ITEM_ERROR};
    }
    
    // expect closing brace
    if (**math != '}') {
        return {.item = ITEM_ERROR};
    }
    (*math)++; // skip }
    
    // create root expression element
    Element* root_element = create_math_element(input, "root");
    if (!root_element) {
        return {.item = ITEM_ERROR};
    }
    
    // add index and radicand as children
    log_debug("Adding root index item=0x%llx, type=%d", index.item, get_type_id(index));
    list_push((List*)root_element, index);
    log_debug("Adding root radicand item=0x%llx, type=%d", radicand.item, get_type_id(radicand));
    list_push((List*)root_element, radicand);
    
    // set content length
    ((TypeElmt*)root_element->type)->content_length = ((List*)root_element)->length;
    
    return {.item = (uint64_t)root_element};
}

// Implementation for phantom spacing commands
static Item parse_latex_phantom(Input *input, const char **math, const char* phantom_type) {
    skip_math_whitespace(math);
    
    if (**math != '{') {
        return {.item = ITEM_ERROR}; // phantom commands require braces
    }
    (*math)++; // skip {
    
    // Parse the content inside the phantom
    Item content = parse_math_expression(input, math, MATH_FLAVOR_LATEX);
    if (content .item == ITEM_ERROR) {
        return {.item = ITEM_ERROR};
    }
    
    if (**math != '}') {
        return {.item = ITEM_ERROR}; // missing closing brace
    }
    (*math)++; // skip }
    
    // Create phantom element
    Element* phantom_element = create_math_element(input, "phantom");
    if (!phantom_element) {
        return {.item = ITEM_ERROR};
    }
    
    // Add type attribute (phantom, vphantom, hphantom)
    add_attribute_to_element(input, phantom_element, "type", phantom_type);
    
    // Add content as child
    list_push((List*)phantom_element, content);
    
    // Set content length
    ((TypeElmt*)phantom_element->type)->content_length = ((List*)phantom_element)->length;
    
    return {.item = (uint64_t)phantom_element};
}

// Implementation for derivative notation (primes)
static Item parse_derivative(Input *input, const char **math, MathFlavor flavor, const MathExprDef *def) {
    const char *pattern = def->latex_cmd; // Use latex_cmd field
    size_t pattern_length = strlen(pattern);
    
    // Check if the pattern matches
    if (strncmp(*math, pattern, pattern_length) != 0) {
        return {.item = ITEM_ERROR};
    }
    
    *math += pattern_length; // consume the pattern
    
    // Create derivative element
    Element* derivative_element = create_math_element(input, "derivative");
    if (!derivative_element) {
        return {.item = ITEM_ERROR};
    }
    
    // Add type attribute based on prime count
    const char* derivative_type;
    if (strcmp(pattern, "'") == 0) {
        derivative_type = "prime";
    } else if (strcmp(pattern, "''") == 0) {
        derivative_type = "double-prime";
    } else if (strcmp(pattern, "'''") == 0) {
        derivative_type = "triple-prime";
    } else {
        derivative_type = "prime"; // default
    }
    
    add_attribute_to_element(input, derivative_element, "type", derivative_type);
    
    // Set content length
    ((TypeElmt*)derivative_element->type)->content_length = ((List*)derivative_element)->length;
    
    return {.item = (uint64_t)derivative_element};
}

// Implementation for inner product notation
static Item parse_inner_product(Input *input, const char **math, MathFlavor flavor, const MathExprDef *def) {
    // Check for opening angle bracket
    if (**math != '<') {
        return {.item = ITEM_ERROR};
    }
    (*math)++; // skip <
    
    skip_math_whitespace(math);
    
    // Parse the first operand
    Item left_operand = parse_math_expression(input, math, flavor);
    if (left_operand .item == ITEM_ERROR) {
        return {.item = ITEM_ERROR};
    }
    
    skip_math_whitespace(math);
    
    // Check for comma separator
    if (**math != ',') {
        return {.item = ITEM_ERROR};
    }
    (*math)++; // skip comma
    
    skip_math_whitespace(math);
    
    // Parse the second operand
    Item right_operand = parse_math_expression(input, math, flavor);
    if (right_operand .item == ITEM_ERROR) {
        return {.item = ITEM_ERROR};
    }
    
    skip_math_whitespace(math);
    
    // Check for closing angle bracket
    if (**math != '>') {
        return {.item = ITEM_ERROR};
    }
    (*math)++; // skip >
    
    // Create inner product element
    Element* inner_product_element = create_math_element(input, "inner-product");
    if (!inner_product_element) {
        return {.item = ITEM_ERROR};
    }
    
    // Add operands as children
    list_push((List*)inner_product_element, left_operand);
    list_push((List*)inner_product_element, right_operand);
    
    // Set content length
    ((TypeElmt*)inner_product_element->type)->content_length = ((List*)inner_product_element)->length;
    
    return {.item = (uint64_t)inner_product_element};
}

// Implementation for partial derivative fraction notation
static Item parse_partial_derivative_frac(Input *input, const char **math) {
    skip_math_whitespace(math);
    
    // expect opening brace for numerator
    if (**math != '{') {
        return {.item = ITEM_ERROR};
    }
    (*math)++; // skip {
    
    // parse numerator (should contain \partial expressions)
    Item numerator = parse_math_expression(input, math, MATH_FLAVOR_LATEX);
    if (numerator .item == ITEM_ERROR) {
        return {.item = ITEM_ERROR};
    }
    
    // expect closing brace
    if (**math != '}') {
        return {.item = ITEM_ERROR};
    }
    (*math)++; // skip }
    
    skip_math_whitespace(math);
    
    // expect opening brace for denominator
    if (**math != '{') {
        return {.item = ITEM_ERROR};
    }
    (*math)++; // skip {
    
    // parse denominator (should contain \partial expressions)
    Item denominator = parse_math_expression(input, math, MATH_FLAVOR_LATEX);
    if (denominator .item == ITEM_ERROR) {
        return {.item = ITEM_ERROR};
    }
    
    // expect closing brace
    if (**math != '}') {
        return {.item = ITEM_ERROR};
    }
    (*math)++; // skip }
    
    // create partial derivative fraction element
    Element* partial_frac_element = create_math_element(input, "partial_derivative");
    if (!partial_frac_element) {
        return {.item = ITEM_ERROR};
    }
    
    // add type attribute
    add_attribute_to_element(input, partial_frac_element, "type", "fraction");
    
    // add numerator and denominator as children
    list_push((List*)partial_frac_element, numerator);
    list_push((List*)partial_frac_element, denominator);
    
    // set content length
    ((TypeElmt*)partial_frac_element->type)->content_length = ((List*)partial_frac_element)->length;
    
    return {.item = (uint64_t)partial_frac_element};
}

// Implementation for general partial derivative notation
static Item parse_partial_derivative(Input *input, const char **math, MathFlavor flavor, const MathExprDef *def) {
    const char *pattern = def->latex_cmd;
    size_t pattern_length = strlen(pattern);
    
    // Check if the pattern matches
    if (strncmp(*math, pattern, pattern_length) != 0) {
        return {.item = ITEM_ERROR};
    }
    
    *math += pattern_length; // consume the pattern
    
    // Create partial derivative element
    Element* partial_element = create_math_element(input, "partial_derivative");
    if (!partial_element) {
        return {.item = ITEM_ERROR};
    }
    
    // Add type attribute
    add_attribute_to_element(input, partial_element, "type", "symbol");
    
    // Set content length
    ((TypeElmt*)partial_element->type)->content_length = ((List*)partial_element)->length;
    
    return {.item = (uint64_t)partial_element};
}

// Implementation for LaTeX sum/product with bounds (enhanced version)
static Item parse_latex_sum_or_prod_enhanced(Input *input, const char **math, const MathExprDef *def) {
    
    // Note: The command has already been consumed by parse_latex_command, so we don't need to check pattern
    skip_math_whitespace(math);
    
    // Create operator element
    Element* op_element = create_math_element(input, def->element_name);
    if (!op_element) {
        return {.item = ITEM_ERROR};
    }
    
    // Add type attribute
    add_attribute_to_element(input, op_element, "type", "big_operator");
    
    // Parse optional bounds (subscript and superscript)
    if (**math == '_') {
        (*math)++; // skip _
        skip_math_whitespace(math);
        
        Item lower_bound = {.item = ITEM_ERROR};
        if (**math == '{') {
            (*math)++; // skip {
            lower_bound = parse_math_expression(input, math, MATH_FLAVOR_LATEX);
            if (**math == '}') {
                (*math)++; // skip }
            }
        } else {
            // single character bound - parse just one token
            lower_bound = parse_math_primary(input, math, MATH_FLAVOR_LATEX);
        }
        
        if (lower_bound .item != ITEM_ERROR) {
            list_push((List*)op_element, lower_bound);
        }
    }
    
    skip_math_whitespace(math);
    
    if (**math == '^') {
        (*math)++; // skip ^
        skip_math_whitespace(math);
        
        Item upper_bound = {.item = ITEM_ERROR};
        if (**math == '{') {
            (*math)++; // skip {
            upper_bound = parse_math_expression(input, math, MATH_FLAVOR_LATEX);
            if (**math == '}') {
                (*math)++; // skip }
            }
        } else {
            // single character bound - parse just one token
            upper_bound = parse_math_primary(input, math, MATH_FLAVOR_LATEX);
        }
        
        if (upper_bound .item != ITEM_ERROR) {
            list_push((List*)op_element, upper_bound);
        }
    }
    
    // Parse the summand/main expression if present
    skip_math_whitespace(math);
    
    if (**math && **math != '}' && **math != '$' && **math != '\n') {
        Item summand = parse_multiplication_expression(input, math, MATH_FLAVOR_LATEX);
        if (summand.item != ITEM_ERROR && summand.item != ITEM_NULL) {
            list_push((List*)op_element, summand);
        }
    }
    
    // Set content length
    ((TypeElmt*)op_element->type)->content_length = ((List*)op_element)->length;
    
    return {.item = (uint64_t)op_element};
}

// Implementation for LaTeX integral with bounds (enhanced version)
static Item parse_latex_integral_enhanced(Input *input, const char **math, const MathExprDef *def) {
    // Skip whitespace (the command has already been consumed)
    skip_math_whitespace(math);
    
    // Create integral element
    Element* integral_element = create_math_element(input, def->element_name);
    if (!integral_element) {
        return {.item = ITEM_ERROR};
    }
    
    // Add type attribute
    add_attribute_to_element(input, integral_element, "type", "integral");
    
    // Parse optional bounds directly into the integral element for big operator formatting
    if (**math == '_') {
        (*math)++; // skip _
        skip_math_whitespace(math);
        
        Item lower_bound = {.item = ITEM_ERROR};
        if (**math == '{') {
            (*math)++; // skip {
            lower_bound = parse_math_expression(input, math, MATH_FLAVOR_LATEX);
            if (**math == '}') {
                (*math)++; // skip }
            }
        } else {
            // single character bound
            lower_bound = parse_math_primary(input, math, MATH_FLAVOR_LATEX);
        }
        
        if (lower_bound .item != ITEM_ERROR) {
            // Add lower bound directly to integral element
            list_push((List*)integral_element, lower_bound);
        }
    }
    
    skip_math_whitespace(math);
    
    if (**math == '^') {
        (*math)++; // skip ^
        skip_math_whitespace(math);
        
        Item upper_bound = {.item = ITEM_ERROR};
        if (**math == '{') {
            (*math)++; // skip {
            upper_bound = parse_math_expression(input, math, MATH_FLAVOR_LATEX);
            if (**math == '}') {
                (*math)++; // skip }
            }
        } else {
            // single character bound
            upper_bound = parse_math_primary(input, math, MATH_FLAVOR_LATEX);
        }
        
        if (upper_bound .item != ITEM_ERROR) {
            // Add upper bound directly to integral element
            list_push((List*)integral_element, upper_bound);
        }
    }
    
    // Set content length
    ((TypeElmt*)integral_element->type)->content_length = ((List*)integral_element)->length;
    
    skip_math_whitespace(math);
    
    return {.item = (uint64_t)integral_element};
}<|MERGE_RESOLUTION|>--- conflicted
+++ resolved
@@ -1478,11 +1478,7 @@
         printf("DEBUG: Looking up LaTeX command: '%s'\n", cmd_string->chars);
         const MathExprDef* def = find_math_expression(cmd_string->chars, MATH_FLAVOR_LATEX);
         if (def) {
-<<<<<<< HEAD
-=======
-            printf("DEBUG: Found definition for '%s': element_name='%s'\n", cmd_string->chars, def->element_name);
->>>>>>> 91c55ce7
-            stringbuf_reset(sb);
+            strbuf_full_reset(sb);
             
             // Find the appropriate group parser
             for (int group_idx = 0; group_idx < sizeof(math_groups) / sizeof(math_groups[0]); group_idx++) {
@@ -1504,11 +1500,7 @@
         }
         
         // Fallback for unrecognized commands - treat as symbol
-<<<<<<< HEAD
-=======
-        printf("DEBUG: Command '%s' not found, falling back to symbol\n", cmd_string->chars);
->>>>>>> 91c55ce7
-        stringbuf_reset(sb);
+        strbuf_full_reset(sb);
         String* symbol_string = input_create_string(input, cmd_string->chars);
         return symbol_string ? (Item){.item = y2it(symbol_string)} : (Item){.item = ITEM_ERROR};
     }
@@ -3221,8 +3213,6 @@
             break;
         }
         content_end++;
-<<<<<<< HEAD
-=======
     }
     
     if (strncmp(content_end, "\\end{cases}", 11) != 0) {
@@ -3243,34 +3233,9 @@
     String* content_string = input_create_string(input, content_text);
     if (content_string) {
         list_push((List*)cases_element, {.item = y2it(content_string)});
->>>>>>> 91c55ce7
     }
     free(content_text);
     
-<<<<<<< HEAD
-    if (strncmp(content_end, "\\end{cases}", 11) != 0) {
-        return {.item = ITEM_ERROR};
-    }
-    
-    // Create content string
-    size_t content_len = content_end - content_start;
-    char* content_text = (char*)malloc(content_len + 1);
-    strncpy(content_text, content_start, content_len);
-    content_text[content_len] = '\0';
-    
-    // Trim whitespace
-    while (content_len > 0 && isspace(content_text[content_len - 1])) {
-        content_text[--content_len] = '\0';
-    }
-    
-    String* content_string = input_create_string(input, content_text);
-    if (content_string) {
-        list_push((List*)cases_element, {.item = y2it(content_string)});
-    }
-    free(content_text);
-    
-=======
->>>>>>> 91c55ce7
     *math = content_end + 11; // skip \end{cases}
     
     ((TypeElmt*)cases_element->type)->content_length = ((List*)cases_element)->length;
