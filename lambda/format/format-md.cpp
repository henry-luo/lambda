#include "format.h"
#include "../../lib/stringbuf.h"
#include <ctype.h>

// Forward declarations for math formatting support
String* format_math_latex(VariableMemPool* pool, Item root_item);
static void format_math_inline(StringBuf* sb, Element* elem);
static void format_math_display(StringBuf* sb, Element* elem);
static void format_math_code_block(StringBuf* sb, Element* elem);

static void format_item(StringBuf* sb, Item item);
static void format_element(StringBuf* sb, Element* elem);
static void format_element_children(StringBuf* sb, Element* elem);
static void format_element_children_raw(StringBuf* sb, Element* elem);
static void format_table_row(StringBuf* sb, Element* row, bool is_header);
static void format_table_separator(StringBuf* sb, Element* header_row);

// Utility function to get attribute value from element
static String* get_attribute(Element* elem, const char* attr_name) {
    if (!elem || !elem->data) return NULL;
    
    TypeElmt* elem_type = (TypeElmt*)elem->type;
    if (!elem_type) return NULL;
    
    // Cast the element type to TypeMap to access attributes
    TypeMap* map_type = (TypeMap*)elem_type;
    if (!map_type->shape) return NULL;
    
    // Iterate through shape entries to find the attribute
    ShapeEntry* field = map_type->shape;
    for (int i = 0; i < map_type->length && field; i++) {
        if (field->name && field->name->length == strlen(attr_name) &&
            strncmp(field->name->str, attr_name, field->name->length) == 0) {
            void* data = ((char*)elem->data) + field->byte_offset;
            if (field->type && field->type->type_id == LMD_TYPE_STRING) {
                return *(String**)data;
            }
        }
        field = field->next;
    }
    return NULL;
}

// Format raw text (no escaping - for code blocks, etc.)
static void format_raw_text(StringBuf* sb, String* str) {
    if (!sb || !str || str->len == 0) return;
    
    // Check if this is the EMPTY_STRING and handle it specially
    if (str == &EMPTY_STRING) {
        return; // Don't output anything for empty string
    } else if (str->len == 10 && strncmp(str->chars, "lambda.nil", 10) == 0) {
        return; // Don't output anything for lambda.nil content
    } else {
        stringbuf_append_str_n(sb, str->chars, str->len);
    }
}

// Format plain text (escape markdown special characters)
static void format_text(StringBuf* sb, String* str) {
    if (!sb || !str || str->len == 0) return;

    const char* s = str->chars;
    size_t len = str->len;
    
    // Only debug when processing LaTeX-like content
    if (strstr(s, "frac") || strstr(s, "[x") || strchr(s, '$')) {
        printf("DEBUG format_text: Processing text='%s' (len=%zu)\n", s, len);
    }
    
    for (size_t i = 0; i < len; i++) {
        char c = s[i];
        switch (c) {
        case '*':
        case '_':
        case '`':
        case '#':
            stringbuf_append_char(sb, '\\');
            stringbuf_append_char(sb, c);
            break;
        case '[':
        case ']':
        case '(':
        case ')':
        case '\\':
            stringbuf_append_char(sb, '\\');
            stringbuf_append_char(sb, c);
            break;
        default:
            stringbuf_append_char(sb, c);
            break;
        }
    }
}

// Format heading elements (h1-h6)
static void format_heading(StringBuf* sb, Element* elem) {
    TypeElmt* elem_type = (TypeElmt*)elem->type;
    if (!elem_type || !elem_type->name.str) return;
    
    const char* tag_name = elem_type->name.str;
    int level = 1;
    
    // First try to get level from attribute (Pandoc schema)
    String* level_attr = get_attribute(elem, "level");
    if (level_attr && level_attr->len > 0) {
        level = atoi(level_attr->chars);
        if (level < 1) level = 1;
        if (level > 6) level = 6;
    } else if (strlen(tag_name) >= 2 && tag_name[0] == 'h' && isdigit(tag_name[1])) {
        // Fallback: parse level from tag name
        level = tag_name[1] - '0';
        if (level < 1) level = 1;
        if (level > 6) level = 6;
    }
    
    // Add the appropriate number of # characters
    for (int i = 0; i < level; i++) {
        stringbuf_append_char(sb, '#');
    }
    stringbuf_append_char(sb, ' ');

    format_element_children(sb, elem);
    stringbuf_append_char(sb, '\n');
}

// Format emphasis elements (em, strong)
static void format_emphasis(StringBuf* sb, Element* elem) {
    TypeElmt* elem_type = (TypeElmt*)elem->type;
    if (!elem_type || !elem_type->name.str) return;
    
    const char* tag_name = elem_type->name.str;
    
    if (strcmp(tag_name, "strong") == 0) {
        stringbuf_append_str(sb, "**");
        format_element_children(sb, elem);
        stringbuf_append_str(sb, "**");
    } else if (strcmp(tag_name, "em") == 0) {
        stringbuf_append_char(sb, '*');
        format_element_children(sb, elem);
        stringbuf_append_char(sb, '*');
    }
}

// Format code elements
static void format_code(StringBuf* sb, Element* elem) {
    TypeElmt* elem_type = (TypeElmt*)elem->type;
    if (!elem_type) return;
    
    String* lang_attr = get_attribute(elem, "language");
    if (lang_attr && lang_attr->len > 0) {
        // Check if this is a math code block
        if (strcmp(lang_attr->chars, "math") == 0) {
            // Use display math formatter instead
            format_math_display(sb, elem);
            return;
        }
        
        // Regular code block
        stringbuf_append_str(sb, "```");
        stringbuf_append_str(sb, lang_attr->chars);
        stringbuf_append_char(sb, '\n');
        format_element_children_raw(sb, elem); // Use raw formatter for code content
        stringbuf_append_str(sb, "\n```\n");
    } else {
        // Inline code
        stringbuf_append_char(sb, '`');
        format_element_children_raw(sb, elem); // Use raw formatter for code content
        stringbuf_append_char(sb, '`');
    }
}

// Format link elements
static void format_link(StringBuf* sb, Element* elem) {
    String* href = get_attribute(elem, "href");
    String* title = get_attribute(elem, "title");
    
    stringbuf_append_char(sb, '[');
    format_element_children(sb, elem);
    stringbuf_append_char(sb, ']');
    stringbuf_append_char(sb, '(');
    
    if (href) {
        stringbuf_append_str(sb, href->chars);
    }
    
    if (title && title->len > 0) {
        stringbuf_append_str(sb, " \"");
        stringbuf_append_str(sb, title->chars);
        stringbuf_append_char(sb, '"');
    }
    
    stringbuf_append_char(sb, ')');
}

// Format list elements (ul, ol)
static void format_list(StringBuf* sb, Element* elem) {
    TypeElmt* elem_type = (TypeElmt*)elem->type;
    if (!elem_type || !elem_type->name.str) return;
    
    const char* tag_name = elem_type->name.str;
    bool is_ordered = (strcmp(tag_name, "ol") == 0);
    
    // Get list attributes from Pandoc schema
    String* start_attr = get_attribute(elem, "start");
    String* style_attr = get_attribute(elem, "style");
    String* type_attr = get_attribute(elem, "type");
    
    int start_num = 1;
    if (start_attr && start_attr->len > 0) {
        start_num = atoi(start_attr->chars);
    }
    
    // Determine bullet style for unordered lists
    const char* bullet_char = "-";
    if (!is_ordered && style_attr && style_attr->len > 0) {
        if (strcmp(style_attr->chars, "asterisk") == 0) {
            bullet_char = "*";
        } else if (strcmp(style_attr->chars, "plus") == 0) {
            bullet_char = "+";
        } else if (strcmp(style_attr->chars, "dash") == 0) {
            bullet_char = "-";
        }
    }
    
    // Format list items - access through List interface
    List* list = (List*)elem;
    if (list && list->length > 0) {
        for (long i = 0; i < list->length; i++) {
            Item item = list->items[i];
            if (get_type_id(item) == LMD_TYPE_ELEMENT) {
                Element* li_elem = item.element;
                TypeElmt* li_type = (TypeElmt*)li_elem->type;
                
                if (li_type && li_type->name.str && strcmp(li_type->name.str, "li") == 0) {
                    if (is_ordered) {
                        char num_buf[16];
                        // Use appropriate numbering style based on type attribute
                        if (type_attr && type_attr->len > 0) {
                            if (strcmp(type_attr->chars, "a") == 0) {
                                // Lower alpha
                                char alpha = 'a' + (start_num + i - 1) % 26;
                                snprintf(num_buf, sizeof(num_buf), "%c. ", alpha);
                            } else if (strcmp(type_attr->chars, "A") == 0) {
                                // Upper alpha
                                char alpha = 'A' + (start_num + i - 1) % 26;
                                snprintf(num_buf, sizeof(num_buf), "%c. ", alpha);
                            } else if (strcmp(type_attr->chars, "i") == 0) {
                                // Lower roman - simplified, just use numbers for now
                                snprintf(num_buf, sizeof(num_buf), "%ld. ", start_num + i);
                            } else {
                                // Default decimal
                                snprintf(num_buf, sizeof(num_buf), "%ld. ", start_num + i);
                            }
                        } else {
                            snprintf(num_buf, sizeof(num_buf), "%ld. ", start_num + i);
                        }
                        stringbuf_append_str(sb, num_buf);
                    } else {
                        stringbuf_append_str(sb, bullet_char);
                        stringbuf_append_char(sb, ' ');
                    }
                    
                    format_element_children(sb, li_elem);
                    stringbuf_append_char(sb, '\n');
                }
            }
        }
    }
}

// Format table elements
static void format_table(StringBuf* sb, Element* elem) {
    if (!elem) return;
    
    List* table = (List*)elem;
    if (!table || table->length == 0) return;
    
    // Process table sections (thead, tbody)
    for (long i = 0; i < table->length; i++) {
        Item section_item = table->items[i];
        if (get_type_id(section_item) == LMD_TYPE_ELEMENT) {
            Element* section = (Element*)section_item.pointer;
            TypeElmt* section_type = (TypeElmt*)section->type;
            
            if (!section_type || !section_type->name.str) continue;
            
            bool is_header = (strcmp(section_type->name.str, "thead") == 0);
            
            List* section_list = (List*)section;
            if (section_list && section_list->length > 0) {
                for (long j = 0; j < section_list->length; j++) {
                    Item row_item = section_list->items[j];
                    if (get_type_id(row_item) == LMD_TYPE_ELEMENT) {
                        Element* row = (Element*)row_item.pointer;
                        format_table_row(sb, row, is_header);
                        
                        // Add separator row after header
                        if (is_header && j == 0) {
                            format_table_separator(sb, row);
                        }
                    }
                }
            }
        }
    }
}

// Format table row
static void format_table_row(StringBuf* sb, Element* row, bool is_header) {
    if (!row) return;
    
    stringbuf_append_char(sb, '|');
    List* row_list = (List*)row;
    if (row_list && row_list->length > 0) {
        for (long i = 0; i < row_list->length; i++) {
            stringbuf_append_char(sb, ' ');
            Item cell_item = row_list->items[i];
            if (get_type_id(cell_item) == LMD_TYPE_ELEMENT) {
                Element* cell = (Element*)cell_item.pointer;
                format_element_children(sb, cell);
            }
            stringbuf_append_str(sb, " |");
        }
    }
    stringbuf_append_char(sb, '\n');
}

// Format table separator row
static void format_table_separator(StringBuf* sb, Element* header_row) {
    if (!header_row) return;
    
    stringbuf_append_char(sb, '|');
    
    List* row_list = (List*)header_row;
    if (row_list) {
        for (long i = 0; i < row_list->length; i++) {
            stringbuf_append_str(sb, "---|");
        }
    }
    
    stringbuf_append_char(sb, '\n');
}

// Format blockquote elements  
static void format_blockquote(StringBuf* sb, Element* elem) {
    if (!elem) return;
    
    // Format as blockquote with > prefix
    stringbuf_append_str(sb, "> ");
    format_element_children(sb, elem);
    stringbuf_append_char(sb, '\n');
}

// Helper function to check if an element contains only math (recursively)
static bool element_contains_only_math(Element* elem, bool* only_display_math) {
    if (!elem) return false;
    
    TypeElmt* elem_type = (TypeElmt*)elem->type;
    if (!elem_type || !elem_type->name.str) return false;
    
    const char* elem_name = elem_type->name.str;
    
    // If this is a math element, check its type
    if (strcmp(elem_name, "math") == 0) {
        String* type_attr = get_attribute(elem, "type");
        if (!type_attr || (strcmp(type_attr->chars, "block") != 0 && strcmp(type_attr->chars, "code") != 0)) {
            *only_display_math = false;
        }
        return true;
    }
    
    // If this is a span or similar container, check its children
    if (strcmp(elem_name, "span") == 0) {
        List* list = (List*)elem;
        if (list->length == 0) return true; // Empty span is okay
        
        for (long i = 0; i < list->length; i++) {
            Item child_item = list->items[i];
            TypeId type = get_type_id(child_item);
            
            if (type == LMD_TYPE_ELEMENT) {
                Element* child_elem = (Element*)child_item.pointer;
                if (!element_contains_only_math(child_elem, only_display_math)) {
                    return false;
                }
            } else if (type == LMD_TYPE_STRING) {
                // Check if it's just whitespace
                String* str = (String*)child_item.pointer;
                if (str && str->chars) {
                    for (int j = 0; j < str->len; j++) {
                        if (!isspace(str->chars[j])) {
                            return false;
                        }
                    }
                }
            } else {
                return false;
            }
        }
        return true;
    }
    
    // Other elements are not math-only
    return false;
}

// Format paragraph elements
static void format_paragraph(StringBuf* sb, Element* elem) {
    // Check if this paragraph contains only display math or inline math elements
    List* list = (List*)elem;
    bool only_display_math = true;
    bool only_math_elements = true;  // includes both inline math and display math
    
    if (list->length > 0) {
        for (long i = 0; i < list->length; i++) {
            Item child_item = list->items[i];
            TypeId type = get_type_id(child_item);
            
            if (type == LMD_TYPE_ELEMENT) {
                Element* child_elem = (Element*)child_item.pointer;
                if (!element_contains_only_math(child_elem, &only_display_math)) {
                    only_display_math = false;
                    only_math_elements = false;
                    break;
                }
            } else if (type == LMD_TYPE_STRING) {
                // Check if it's just whitespace
                String* str = (String*)child_item.pointer;
                if (str && str->chars) {
                    for (int j = 0; j < str->len; j++) {
                        if (!isspace(str->chars[j])) {
                            only_display_math = false;
                            only_math_elements = false;
                            break;
                        }
                    }
                }
                if (!only_display_math && !only_math_elements) break;
            } else {
                only_display_math = false;
                only_math_elements = false;
                break;
            }
        }
    }
    
    format_element_children(sb, elem);
    
    // Add paragraph spacing for all paragraphs except math-only paragraphs (both display and inline)
    if (!only_math_elements) {
        stringbuf_append_str(sb, "\n\n");
    }
}

// Format thematic break (hr)
static void format_thematic_break(StringBuf* sb) {
    stringbuf_append_str(sb, "---\n\n");
}

// Format inline math elements ($math$ or asciimath::...)
// Format inline math
static void format_math_inline(StringBuf* sb, Element* elem) {
    if (!elem) return;
    
    List* element_list = (List*)elem;
    
    // Check if this is ASCII math by looking at the type attribute
    String* type_attr = get_attribute(elem, "type");
    bool is_ascii_math = (type_attr && strcmp(type_attr->chars, "ascii") == 0);
    
    // Get the math content from the first child
    // The parsed math AST should be the first child of the math element
    if (element_list->length > 0) {
        Item math_item = element_list->items[0];
        
        // Use heap-allocated memory pool for formatting
        VariableMemPool* pool = NULL;
        if (pool_variable_init(&pool, 8192, 50) == MEM_POOL_ERR_OK) {
<<<<<<< HEAD
            String* latex_output = format_math_latex(pool, math_item);
            
            if (latex_output && latex_output->len > 0) {
                stringbuf_append_str(sb, "$");
                stringbuf_append_str(sb, latex_output->chars);
                stringbuf_append_str(sb, "$");
            } else {
                // Fallback if math formatting fails
                stringbuf_append_str(sb, "$");
                stringbuf_append_str(sb, "math");
                stringbuf_append_str(sb, "$");
=======
            if (is_ascii_math) {
                // Format as ASCII math with original prefix
                String* ascii_output = format_math_ascii_standalone(pool, math_item);
                
                if (ascii_output && ascii_output->len > 0) {
                    // Check if we have a flavor attribute to determine the original prefix
                    String* flavor_attr = get_attribute(elem, "flavor");
                    printf("DEBUG: flavor_attr = %p\n", flavor_attr);
                    if (flavor_attr) {
                        printf("DEBUG: flavor_attr->chars = '%s'\n", flavor_attr->chars);
                    }
                    if (flavor_attr && strcmp(flavor_attr->chars, "AM") == 0) {
                        printf("DEBUG: Using AM:: prefix\n");
                        stringbuf_append_str(sb, "AM::");
                    } else {
                        printf("DEBUG: Using asciimath:: prefix\n");
                        stringbuf_append_str(sb, "asciimath::");
                    }
                    stringbuf_append_str(sb, ascii_output->chars);
                } else {
                    // Fallback if ASCII math formatting fails
                    stringbuf_append_str(sb, "asciimath::math");
                }
            } else {
                // Format as LaTeX math with $ delimiters
                String* latex_output = format_math_latex(pool, math_item);
                
                if (latex_output && latex_output->len > 0) {
                    stringbuf_append_str(sb, "$");
                    stringbuf_append_str(sb, latex_output->chars);
                    stringbuf_append_str(sb, "$");
                } else {
                    // Fallback if math formatting fails
                    stringbuf_append_str(sb, "$");
                    stringbuf_append_str(sb, "math");
                    stringbuf_append_str(sb, "$");
                }
>>>>>>> 4a3b686b
            }
            
            pool_variable_destroy(pool);
        }
    }
}

// Format display math
static void format_math_display(StringBuf* sb, Element* elem) {
    if (!elem) return;
    
    List* element_list = (List*)elem;
    
    // Get the math content from the first child
    // The parsed math AST should be the first child of the math element
    if (element_list->length > 0) {
        Item math_item = element_list->items[0];
        TypeId math_type = get_type_id(math_item);
        
        if (math_type == LMD_TYPE_STRING) {
            // Raw string content - output as-is
            String* math_string = (String*)math_item.pointer;
            if (math_string && math_string->len > 0) {
                stringbuf_append_str(sb, "$$");
                stringbuf_append_str_n(sb, math_string->chars, math_string->len);
                stringbuf_append_str(sb, "$$");
                return;
            }
        }
        
        // Fallback: Use heap-allocated memory pool for formatting parsed math AST
        VariableMemPool* pool = NULL;
        if (pool_variable_init(&pool, 8192, 50) == MEM_POOL_ERR_OK) {
            String* latex_output = format_math_latex(pool, math_item);
            
            if (latex_output && latex_output->len > 0) {
                stringbuf_append_str(sb, "$$");
                stringbuf_append_str(sb, latex_output->chars);
                stringbuf_append_str(sb, "$$");
            } else {
                // Fallback if math formatting fails
                stringbuf_append_str(sb, "$$");
                stringbuf_append_str(sb, "math");
                stringbuf_append_str(sb, "$$");
            }
            
            pool_variable_destroy(pool);
        }
    }
}

// Format math code block (```math)
static void format_math_code_block(StringBuf* sb, Element* elem) {
    if (!elem) return;
    
    List* element_list = (List*)elem;
    String* lang_attr = get_attribute(elem, "language");
    
    // Use the language attribute, defaulting to "math"
    const char* language = (lang_attr && lang_attr->len > 0) ? lang_attr->chars : "math";
    
    // Get the math content from the first child (should be raw string)
    if (element_list->length > 0) {
        Item math_item = element_list->items[0];
        TypeId math_type = get_type_id(math_item);
        
        if (math_type == LMD_TYPE_STRING) {
            // Raw string content - output as code block
            String* math_string = (String*)math_item.pointer;
            if (math_string && math_string->len > 0) {
                stringbuf_append_str(sb, "```");
                stringbuf_append_str(sb, language);
                stringbuf_append_char(sb, '\n');
                stringbuf_append_str_n(sb, math_string->chars, math_string->len);
                stringbuf_append_str(sb, "\n```");
                return;
            }
        }
    }
    
    // Fallback if no content found
    stringbuf_append_str(sb, "```");
    stringbuf_append_str(sb, language);
    stringbuf_append_str(sb, "\n");
    stringbuf_append_str(sb, "math");
    stringbuf_append_str(sb, "\n```");
}

// Helper function to check if an element is a block-level element
static bool is_block_element(Item item) {
    TypeId type = get_type_id(item);
    if (type != LMD_TYPE_ELEMENT) return false;
    
    Element* elem = item.element;
    TypeElmt* elem_type = (TypeElmt*)elem->type;
    if (!elem_type || !elem_type->name.str) return false;
    
    const char* tag_name = elem_type->name.str;
    
    // Check for heading elements
    if (strncmp(tag_name, "h", 1) == 0 && isdigit(tag_name[1])) return true;
    
    // Check for other block elements
    if (strcmp(tag_name, "p") == 0 ||
        strcmp(tag_name, "ul") == 0 ||
        strcmp(tag_name, "ol") == 0 ||
        strcmp(tag_name, "blockquote") == 0 ||
        strcmp(tag_name, "table") == 0 ||
        strcmp(tag_name, "hr") == 0) {
        return true;
    }
    
    // Check for math elements with display types
    if (strcmp(tag_name, "math") == 0) {
        String* type_attr = get_attribute(elem, "type");
        return (type_attr && (strcmp(type_attr->chars, "block") == 0 || strcmp(type_attr->chars, "code") == 0));
    }
    
    return false;
}

// Helper function to get heading level from an element
static int get_heading_level(Item item) {
    TypeId type = get_type_id(item);
    if (type != LMD_TYPE_ELEMENT) return 0;
    
    Element* elem = item.element;
    TypeElmt* elem_type = (TypeElmt*)elem->type;
    if (!elem_type || !elem_type->name.str) return 0;
    
    const char* tag_name = elem_type->name.str;
    
    // Check if it's a heading
    if (strncmp(tag_name, "h", 1) == 0 && isdigit(tag_name[1])) {
        // First try to get level from attribute (Pandoc schema)
        String* level_attr = get_attribute(elem, "level");
        if (level_attr && level_attr->len > 0) {
            int level = atoi(level_attr->chars);
            return (level >= 1 && level <= 6) ? level : 0;
        }
        // Fallback: parse level from tag name
        int level = tag_name[1] - '0';
        return (level >= 1 && level <= 6) ? level : 0;
    }
    
    return 0;
}

static void format_element_children_raw(StringBuf* sb, Element* elem) {
    // Format children without escaping (for code blocks)
    List* list = (List*)elem;
    if (list->length == 0) return;
    
    for (long i = 0; i < list->length; i++) {
        Item child_item = list->items[i];
        TypeId type = get_type_id(child_item);
        
        if (type == LMD_TYPE_STRING) {
            String* str = (String*)child_item.pointer;
            if (str) {
                format_raw_text(sb, str);
            }
        } else {
            // For non-strings, use regular formatting
            format_item(sb, child_item);
        }
    }
}

static void format_element_children(StringBuf* sb, Element* elem) {
    // Element extends List, so access content through List interface
    List* list = (List*)elem;
    if (list->length == 0) return;
    
    for (long i = 0; i < list->length; i++) {
        Item child_item = list->items[i];
        format_item(sb, child_item);
        
        // Add appropriate spacing after block elements for better markdown formatting
        if (i < list->length - 1) { // Not the last element
            Item next_item = list->items[i + 1];
            
            bool current_is_block = is_block_element(child_item);
            bool next_is_block = is_block_element(next_item);
            
            // Add blank line between different heading levels (markdown best practice)
            int current_heading_level = get_heading_level(child_item);
            int next_heading_level = get_heading_level(next_item);
            
            if (current_heading_level > 0 && next_heading_level > 0 && 
                current_heading_level != next_heading_level) {
                // Different heading levels: add blank line
                stringbuf_append_char(sb, '\n');
            }
            else if (current_heading_level > 0 && next_is_block && next_heading_level == 0) {
                // Heading followed by non-heading block: add blank line
                stringbuf_append_char(sb, '\n');
            }
            else if (current_is_block && next_heading_level > 0) {
                // Block element followed by heading: paragraphs already add \n\n, so no extra needed
                // For other blocks that don't add their own spacing, add blank line
                TypeId current_type = get_type_id(child_item);
                if (current_type == LMD_TYPE_ELEMENT) {
                    Element* current_elem = (Element*)child_item.pointer;
                    TypeElmt* current_elem_type = (TypeElmt*)current_elem->type;
                    if (current_elem_type && current_elem_type->name.str) {
                        const char* tag_name = current_elem_type->name.str;
                        // Only add newline for blocks that don't add their own spacing
                        if (strcmp(tag_name, "p") != 0 && strcmp(tag_name, "hr") != 0) {
                            stringbuf_append_char(sb, '\n');
                        }
                    }
                }
            }
        }
    }
}

// format Lambda element to markdown
static void format_element(StringBuf* sb, Element* elem) {
    TypeElmt* elem_type = (TypeElmt*)elem->type;
    if (!elem_type || !elem_type->name.str) {
        return;
    }
    
    const char* tag_name = elem_type->name.str;
    
    printf("DEBUG format_element: processing element '%s' (len=%zu)\n", tag_name, strlen(tag_name));
    
    // Special debug for math elements - print exact bytes
    if (strcmp(tag_name, "math") == 0) {
        printf("DEBUG: EXACT MATCH for math element!\n");
        for (int i = 0; i < 5; i++) {
            printf("DEBUG: tag_name[%d] = 0x%02x ('%c')\n", i, (unsigned char)tag_name[i], tag_name[i]);
        }
    }
    if (strcmp(tag_name, "math") == 0) {
        printf("DEBUG: math element detected!\n");
    }
    
    // Handle different element types
    if (strcmp(tag_name, "math") == 0) {
        // Math element - check type attribute to determine formatting
        printf("DEBUG: *** MATH ELEMENT HANDLER TRIGGERED ***\n");
        printf("DEBUG: Found math element, checking type attribute\n");
        String* type_attr = get_attribute(elem, "type");
        printf("DEBUG: type_attr = %p\n", type_attr);
        if (type_attr) {
            printf("DEBUG: type_attr->chars = '%s'\n", type_attr->chars);
        }
        
        if (type_attr && strcmp(type_attr->chars, "block") == 0) {
            // Display math ($$math$$)
            printf("DEBUG: Calling format_math_display\n");
            format_math_display(sb, elem);
        } else if (type_attr && strcmp(type_attr->chars, "code") == 0) {
            // Math code block (```math)
            printf("DEBUG: Calling format_math_code_block\n");
            format_math_code_block(sb, elem);
        } else {
            // Inline math ($math$) - default when no type or unknown type
            printf("DEBUG: Calling format_math_inline\n");
            format_math_inline(sb, elem);
        }
    } else if (strncmp(tag_name, "h", 1) == 0 && isdigit(tag_name[1])) {
        format_heading(sb, elem);
    } else if (strcmp(tag_name, "p") == 0) {
        format_paragraph(sb, elem);
    } else if (strcmp(tag_name, "blockquote") == 0) {
        format_blockquote(sb, elem);
    } else if (strcmp(tag_name, "strong") == 0 || strcmp(tag_name, "em") == 0) {
        format_emphasis(sb, elem);
    } else if (strcmp(tag_name, "code") == 0) {
        format_code(sb, elem);
    } else if (strcmp(tag_name, "a") == 0) {
        format_link(sb, elem);
    } else if (strcmp(tag_name, "ul") == 0 || strcmp(tag_name, "ol") == 0) {
        format_list(sb, elem);
        stringbuf_append_char(sb, '\n');
    } else if (strcmp(tag_name, "hr") == 0) {
        format_thematic_break(sb);
    } else if (strcmp(tag_name, "table") == 0) {
        format_table(sb, elem);
        stringbuf_append_char(sb, '\n');
    } else if (strcmp(tag_name, "math") == 0) {
        // Math element - check type attribute to determine formatting
        printf("DEBUG: *** MATH ELEMENT HANDLER TRIGGERED ***\n");
        printf("DEBUG: Found math element, checking type attribute\n");
        String* type_attr = get_attribute(elem, "type");
        printf("DEBUG: type_attr = %p\n", type_attr);
        if (type_attr) {
            printf("DEBUG: type_attr->chars = '%s'\n", type_attr->chars);
        }
        
        if (type_attr && strcmp(type_attr->chars, "block") == 0) {
            // Display math ($$math$$)
            printf("DEBUG: Calling format_math_display\n");
            format_math_display(sb, elem);
        } else if (type_attr && strcmp(type_attr->chars, "code") == 0) {
            // Math code block (```math)
            printf("DEBUG: Calling format_math_code_block\n");
            format_math_code_block(sb, elem);
        } else {
            // Inline math ($math$) - default when no type or unknown type
            printf("DEBUG: Calling format_math_inline\n");
            format_math_inline(sb, elem);
        }
    } else if (strcmp(tag_name, "doc") == 0 || strcmp(tag_name, "document") == 0 || 
               strcmp(tag_name, "body") == 0 || strcmp(tag_name, "span") == 0) {
        // Just format children for document root, body, and span containers
        printf("DEBUG: Container element case triggered for '%s'\n", tag_name);
        format_element_children(sb, elem);
    } else if (strcmp(tag_name, "meta") == 0) {
        // Skip meta elements in markdown output
        return;
    } else {
        // for unknown elements, just format children
        printf("DEBUG format_element: unknown element '%s', formatting children\n", tag_name);
        format_element_children(sb, elem);
    }
}

// Format any item to markdown
static void format_item(StringBuf* sb, Item item) {
    TypeId type = get_type_id(item);
    
    // Only debug when processing elements or strings that might contain math
    if (type == LMD_TYPE_STRING) {
        String* str = (String*)item.pointer;
        if (str && (strstr(str->chars, "frac") || strstr(str->chars, "[x") || strchr(str->chars, '$'))) {
            printf("DEBUG format_item: type=%d (STRING), text='%s'\n", type, str->chars);
        }
    } else if (type == LMD_TYPE_ELEMENT) {
        printf("DEBUG format_item: type=%d (ELEMENT), pointer=%llu\n", type, item.pointer);
    }
    
    switch (type) {
    case LMD_TYPE_NULL:
        // Skip null items in markdown formatting
        break;
    case LMD_TYPE_STRING: {
        String* str = (String*)item.pointer;
        if (str) { 
            // Check if this is the EMPTY_STRING and handle it specially
            if (str == &EMPTY_STRING) {
                // Don't output anything for empty string
            } else if (str->len == 10 && strncmp(str->chars, "lambda.nil", 10) == 0) {
                // Don't output anything for lambda.nil content
            } else {
                format_text(sb, str);
            }
        }
        break;
    }
    case LMD_TYPE_ELEMENT: {
        Element* elem = item.element;
        if (elem) {
            format_element(sb, elem);
        }
        break;
    }
    case LMD_TYPE_ARRAY: {
        Array* arr = (Array*)item.pointer;
        if (arr && arr->length > 0) {
            for (long i = 0; i < arr->length; i++) {
                format_item(sb, arr->items[i]);
            }
        }
        break;
    }
    default:
        // For other types, skip or handle gracefully
        break;
    }
}

// formats markdown to a provided StrBuf
void format_markdown(StringBuf* sb, Item root_item) {
    if (!sb) return;
    
    // Handle null/empty root item
    if (root_item .item == ITEM_NULL || (root_item.item == ITEM_NULL)) return;
    
    printf("format_markdown: root_item %p, type %d\n", (void*)root_item.pointer, get_type_id(root_item));
    format_item(sb, root_item);
}<|MERGE_RESOLUTION|>--- conflicted
+++ resolved
@@ -476,19 +476,6 @@
         // Use heap-allocated memory pool for formatting
         VariableMemPool* pool = NULL;
         if (pool_variable_init(&pool, 8192, 50) == MEM_POOL_ERR_OK) {
-<<<<<<< HEAD
-            String* latex_output = format_math_latex(pool, math_item);
-            
-            if (latex_output && latex_output->len > 0) {
-                stringbuf_append_str(sb, "$");
-                stringbuf_append_str(sb, latex_output->chars);
-                stringbuf_append_str(sb, "$");
-            } else {
-                // Fallback if math formatting fails
-                stringbuf_append_str(sb, "$");
-                stringbuf_append_str(sb, "math");
-                stringbuf_append_str(sb, "$");
-=======
             if (is_ascii_math) {
                 // Format as ASCII math with original prefix
                 String* ascii_output = format_math_ascii_standalone(pool, math_item);
@@ -526,7 +513,6 @@
                     stringbuf_append_str(sb, "math");
                     stringbuf_append_str(sb, "$");
                 }
->>>>>>> 4a3b686b
             }
             
             pool_variable_destroy(pool);
